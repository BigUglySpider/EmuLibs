// Helpful Functors
#include "EmuCore/Functors/Analytics.h"

// Timing
#include "EmuCore/CommonTypes/Timer.h"
#include "EmuCore/CommonTypes/Stopwatch.h"

// Math components
#include "EmuMath/Colour.h"
#include "EmuMath/FastNoise.h"
#include "EmuMath/Matrix.h"
#include "EmuMath/Noise.h"
#include "EmuMath/Quaternion.h"
#include "EmuMath/Random.h"
#include "EmuMath/Rect.h"
#include "EmuMath/Vector.h"

// Test harness execution
#include "Tests.hpp"

#include "EmuCore/Functors/StdOps.h"

// Fast Vector
#include "EmuMath/FastMatrix.h"
#include "EmuMath/FastQuaternion.h"
#include "EmuMath/FastVector.h"

#include "EmuCore/ArithmeticHelpers/CommonAlgebra.h"

#include "EmuCore/CommonPreprocessor/All.h"

// Tuple stuff
#include "EmuCore/TMPHelpers/RuntimeTupleTable.h"

constexpr auto test_dot = EmuCore::dot<float>(1, 2, 6, 3, 7, 10);
constexpr auto test_dot_2 = EmuCore::dot(5, 7);

inline void universal_pause(const std::string& msg)
{
	std::string dummy;
	printf("%s", msg.c_str());
	std::cin.ignore(std::numeric_limits<std::streamsize>::max(), '\n');
}

inline void universal_pause(const std::streamsize max_char_count, const std::string& msg)
{
	std::string dummy;
	printf("%s", msg.c_str());
	std::cin.ignore(max_char_count, '\n');
}

inline void universal_pause(const std::streamsize max_char_count)
{
	universal_pause(max_char_count, "Press Enter to continue...");
}

inline void universal_pause()
{
	universal_pause("Press Enter to continue...");
}

template<typename T_, std::size_t Size_>
inline std::ostream& operator<<(std::ostream& str_, const std::array<T_, Size_>& arr_)
{
	str_ << "{";
	if constexpr (Size_ > 0)
	{
		str_ << " " << arr_[0];
		for (std::size_t i = 1; i < Size_; ++i)
		{
			str_ << ", " << arr_[i];
		}
	}

	str_ << " }";
	return str_;
}

template<std::size_t Size_, typename T_>
inline void PrintIndexable(const T_& indexable)
{
	if constexpr (Size_ > 0)
	{
		std::cout << "{ " << indexable[0];
		for (std::size_t i = 1; i < Size_; ++i)
		{
			std::cout << ", ";
			std::cout << indexable[i];
		}
		std::cout << " }";
	}
	else
	{
		std::cout << "{ }";
	}
}

template<class NoiseTable_>
inline void WriteNoiseTableToPPM(const NoiseTable_& noise_table_, const std::string& out_name_ = "test_noise")
{
	using FP_ = typename NoiseTable_::value_type;
	constexpr std::size_t num_dimensions = NoiseTable_::num_dimensions;
	EmuMath::Vector<3, FP_> white_(255.0f, 255.0f, 255.0f);

	if constexpr (num_dimensions == 3)
	{
		EmuMath::Vector<3, std::size_t> resolution_ = noise_table_.size();
		for (std::size_t z = 0; z < resolution_.at<2>(); ++z)
		{
			std::cout << "\nOutputting image layer #" << z << "...\n";

			std::ostringstream name_;
			name_ << "./" << out_name_ << "_" << z << ".ppm";
			std::ofstream out_ppm_(name_.str(), std::ios_base::out | std::ios_base::binary);
			out_ppm_ << "P6" << std::endl << resolution_.at<0>() << ' ' << resolution_.at<1>() << std::endl << "255" << std::endl;

			for (std::size_t y = 0; y < resolution_.at<1>(); ++y)
			{
				for (std::size_t x = 0; x < resolution_.at<0>(); ++x)
				{
					// Clamp is merely to cancel out fp-rounding errors
					EmuMath::Vector<3, std::uint8_t> colour_byte_(white_.Multiply(noise_table_.template at(x, y, z)).Clamp(0.0f, 255.0f));
					out_ppm_ << (char)colour_byte_.at<0>() << (char)colour_byte_.at<1>() << (char)colour_byte_.at<2>();
				}
			}
			out_ppm_.close();
		}
		std::cout << "Finished outputting all 3D noise layers.\n";
	}
	else if constexpr (num_dimensions == 2)
	{
		std::cout << "\nOutputting image...\n";

		std::ostringstream name_;
		name_ << "./2d_test_noise_.ppm";
		std::ofstream out_ppm_(name_.str(), std::ios_base::out | std::ios_base::binary);
		out_ppm_ << "P6" << std::endl << noise_table_.template size<0>() << ' ' << noise_table_.template size<1>() << std::endl << "255" << std::endl;

		for (std::size_t y = 0, end_y = noise_table_.template size<1>(); y < end_y; ++y)
		{
			for (std::size_t x = 0, end_x = noise_table_.template size<0>(); x < end_x; ++x)
			{
				// Clamp is merely to cancel out fp-rounding errors
				EmuMath::Vector<3, std::uint8_t> colour_byte_(white_.Multiply(noise_table_.template at(x, y)).Clamp(0.0f, 255.0f));
				out_ppm_ << (char)colour_byte_.at<0>() << (char)colour_byte_.at<1>() << (char)colour_byte_.at<2>();
			}
		}
		out_ppm_.close();
		std::cout << "Finished outputting 2D noise layer.\n";
	}
}

template<class NoiseTable_, class GradientChannel_>
inline void WriteNoiseTableToPPM
(
	const std::vector<NoiseTable_>& noise_table_vector_,
	const EmuMath::Gradient<GradientChannel_>& gradient_,
	const std::string& out_name_ = "test_noise"
)
{
	constexpr std::size_t num_dimensions = NoiseTable_::num_dimensions;
	if (noise_table_vector_.size() != 0)
	{
		if constexpr (num_dimensions == 3)
		{
			const auto& noise_table_ = noise_table_vector_[0];
			EmuMath::Vector<3, std::size_t> resolution_ = noise_table_.size();
			for (std::size_t z = 0; z < resolution_.at<2>(); ++z)
			{
				std::cout << "\nOutputting image layer #" << z << "...\n";

				std::ostringstream name_;
				name_ << "./" << out_name_ << "_" << z << ".ppm";
				std::ofstream out_ppm_(name_.str(), std::ios_base::out | std::ios_base::binary);
				out_ppm_ << "P6" << std::endl << resolution_.at<0>() << ' ' << resolution_.at<1>() << std::endl << "255" << std::endl;

				for (std::size_t y = 0; y < resolution_.at<1>(); ++y)
				{
					for (std::size_t x = 0; x < resolution_.at<0>(); ++x)
					{
<<<<<<< HEAD
						EmuMath::ColourRGB<std::uint8_t> colour_byte_ = gradient_.template GetColour<std::uint8_t>(noise_table_.template at(x, y, z));
=======
						EmuMath::ColourRGB<std::uint8_t> colour_byte_ = gradient_.GetColour<std::uint8_t>(noise_table_.template at(x, y, z));
>>>>>>> f30e7abf
						out_ppm_ << (char)colour_byte_.R() << (char)colour_byte_.G() << (char)colour_byte_.B();
					}
				}
				out_ppm_.close();
			}
			std::cout << "Finished outputting all 3D noise layers.\n";
		}
		else if constexpr (num_dimensions == 2)
		{
			const auto& noise_table_ = noise_table_vector_[0];
			EmuMath::Vector<2, std::size_t> resolution_ = noise_table_.size();
			std::cout << "\nOutputting 2D noise image layer...\n";

			std::ostringstream name_;
			name_ << "./" << out_name_ << ".ppm";
			std::ofstream out_ppm_(name_.str(), std::ios_base::out | std::ios_base::binary);
			out_ppm_ << "P6" << std::endl << resolution_.at<0>() << ' ' << resolution_.at<1>() << std::endl << "255" << std::endl;

			for (std::size_t y = 0; y < resolution_.at<1>(); ++y)
			{
				for (std::size_t x = 0; x < resolution_.at<0>(); ++x)
				{
<<<<<<< HEAD
					EmuMath::ColourRGB<std::uint8_t> colour_byte_ = gradient_.template GetColour<std::uint8_t>(noise_table_.template at(x, y));
=======
					EmuMath::ColourRGB<std::uint8_t> colour_byte_ = gradient_.GetColour<std::uint8_t>(noise_table_.template at(x, y));
>>>>>>> f30e7abf
					out_ppm_ << (char)colour_byte_.R() << (char)colour_byte_.G() << (char)colour_byte_.B();
				}
			}
			out_ppm_.close();
			std::cout << "Finished outputting all 2D noise.\n";
		}
		else
		{
			EmuMath::Vector<2, std::size_t> resolution_(noise_table_vector_[0].size<0>(), noise_table_vector_.size());
			std::cout << "\nOutputting 1D noise image layer from full vector...\n";

			std::ostringstream name_;
			name_ << "./" << out_name_ << ".ppm";
			std::ofstream out_ppm_(name_.str(), std::ios_base::out | std::ios_base::binary);
			out_ppm_ << "P6" << std::endl << resolution_.at<0>() << ' ' << resolution_.at<1>() << std::endl << "255" << std::endl;

			for (std::size_t y = 0; y < resolution_.at<1>(); ++y)
			{
				auto& noise_table_ = noise_table_vector_[y];
				for (std::size_t x = 0; x < resolution_.at<0>(); ++x)
				{
<<<<<<< HEAD
					EmuMath::ColourRGB<std::uint8_t> colour_byte_ = gradient_.template GetColour<std::uint8_t>(noise_table_.template at(x));
=======
					EmuMath::ColourRGB<std::uint8_t> colour_byte_ = gradient_.GetColour<std::uint8_t>(noise_table_.template at(x));
>>>>>>> f30e7abf
					out_ppm_ << (char)colour_byte_.R() << (char)colour_byte_.G() << (char)colour_byte_.B();
				}
			}
			out_ppm_.close();
			std::cout << "Finished outputting all 1D noise.\n";
		}
	}
}

template<class OutMatrix_, class InMatrix_, class ColumnIndices_, class RowIndices_>
struct _matrix_index_sequences_test
{
};

template<class OutMatrix_, class InMatrix_, std::size_t...ColumnIndices_, std::size_t...RowIndices_>
struct _matrix_index_sequences_test<OutMatrix_, InMatrix_, std::index_sequence<ColumnIndices_...>, std::index_sequence<RowIndices_...>>
{
	static constexpr std::size_t num_columns_ = sizeof...(ColumnIndices_);
	static constexpr std::size_t num_rows_ = sizeof...(RowIndices_);
	using column_index_sequence = typename EmuCore::TMP::variadic_splice_integer_sequences
	<
		EmuCore::TMP::make_duplicated_index_sequence<ColumnIndices_, num_rows_>...
	>::type;
	using row_index_sequence = typename EmuCore::TMP::looped_integer_sequence<std::index_sequence<RowIndices_...>, num_columns_ - 1>::type;
};

template<typename T_, T_...Indices_>
void PrintIntSequence(std::integer_sequence<T_, Indices_...>)
{
	std::cout << "{ ";
	((std::cout << Indices_ << ", "), ...);
	std::cout << " }";
}

template<typename...Args_>
constexpr inline bool variadic_and_test(Args_&&...args_)
{
	return (... && args_);
}

template<typename T>
struct test_func
{
	constexpr void operator()(T in_) const
	{
		std::cout << in_ << "\n";
	}
};

template<>
struct test_func<void>
{
	template<typename T>
	constexpr void operator()(T&& in_) const
	{
		return test_func<T>()(std::forward<T>(in_));
	}
};

struct boolifier
{
	template<typename T>
	[[nodiscard]] constexpr inline bool operator()(T&& val) const
	{
		if constexpr (std::is_same_v<std::string, std::remove_cvref_t<T>>)
		{
			return std::forward<T>(val).length() > 5;
		}
		else if constexpr (std::is_same_v<bool, std::remove_cvref_t<T>>)
		{
			return val;
		}
		else
		{
			return val < 42;
		}
	}
};

struct get_string_array
{
	template<typename T>
	[[nodiscard]] constexpr inline decltype(auto) operator()(T&& val) const
	{
		return val.get_string_array();
	}
};

namespace std
{
	template<std::size_t Size_, typename T_>
	std::string to_string(const EmuMath::Vector<Size_, T_>& vec)
	{
		std::ostringstream str;
		EmuMath::Helpers::vector_stream_append(str, vec);
		return str.str();
	}
}

template<typename T>
struct tester_of_array
{
	std::array<std::string, 10> data;
	constexpr tester_of_array() : 
		data()
	{
		for (std::size_t i = 0; i < 10; ++i)
		{
			data[i] = std::to_string(T(10) / T(i+1));
		}
	}

	constexpr const std::array<std::string, 10>& get_string_array() const noexcept
	{
		return data;
	}
};

template<class VecType_, std::size_t ElementWidth_, class Func_, typename Val_, std::size_t...Indices_>
constexpr inline decltype(auto) setr_test_helper(Func_&& func_, std::index_sequence<Indices_...> indices_, const Val_& val_)
{
	return EmuSIMD::setr<VecType_, ElementWidth_>(std::forward<Func_>(func_)(val_ + Indices_)...);
}

int main()
{
	//try
	//{
	//	using tuple_test_type = std::tuple<int, char, float, bool, double, std::string>;
	//	EmuCore::TMP::RuntimeTupleTable<const tuple_test_type, test_func<void>> table;
	//	tuple_test_type in_tuple(42, 'L', 2.1f, false, -42.09, "It worked!");
	//	auto j = test_func<void>();
	//	for (std::size_t i = 0; i < std::tuple_size_v<tuple_test_type> + 1; ++i)
	//	{
	//		table.Execute(i, in_tuple);
	//	}
	//}
	//catch (std::exception& except)
	//{
	//	std::cout << except.what() << "\n";
	//}
	//
	//{
	//	using tuple_test_type = std::tuple<int, char, float, bool, double, std::string, bool>;
	//	EmuCore::TMP::RuntimeTupleTable<tuple_test_type, boolifier> table;
	//	tuple_test_type in_tuple(42, 'L', 2.1f, false, -42.09, "It worked!", true);
	//	for (std::size_t i = 0; i < std::tuple_size_v<tuple_test_type>; ++i)
	//	{
	//		std::cout << table(i, in_tuple, boolifier()) << " | ";
	//		std::cout << table[i](in_tuple, boolifier()) << "\n";
	//	}
	//
	//	std::cout << "\n---\n";
	//	for (auto& func : table)
	//	{
	//		std::cout << func(in_tuple, boolifier()) << "\n";
	//	}
	//	std::cout << "\n---\n";
	//	for (auto it = table.rbegin(), end = table.rend(); it != end; ++it)
	//	{
	//		std::cout <<  (*it)(in_tuple, boolifier()) << "\n";
	//	}
	//}
	//std::cout << "\n---###---\n";
	//{
	//	using tuple_test_type = std::tuple<tester_of_array<float>, tester_of_array<int>, tester_of_array<char>, tester_of_array<long double>, tester_of_array<EmuMath::Vector<20, float>>>;
	//	tuple_test_type in_tuple = tuple_test_type();
	//	EmuCore::TMP::RuntimeTupleTable<tuple_test_type, get_string_array> table;
	//	for (auto& func : table)
	//	{
	//		PrintIndexable<10>(func(in_tuple, get_string_array()));
	//		std::cout << "\n";
	//	}
	//}
	// 
	//universal_pause();

	{
		__m128 a = EmuSIMD::setr<__m128, 32>(1, 2, 3, 4);
		__m128 b = EmuSIMD::setr<__m128, 32>(5, 6, 7, 8);
		__m128 res_old_ab = EmuSIMD::shuffle<0, 3, 2, 1>(a, b);
		__m128 res_old_aa = EmuSIMD::shuffle<0, 3, 2, 1>(a, a);
		__m128 res_new_ab = EmuSIMD::Funcs::shuffle_f32x4<EmuSIMD::Funcs::make_shuffle_mask_32<0, 3, 2, 1>()>(a, b);
		__m128 res_new_aa = EmuSIMD::Funcs::shuffle_f32x4<EmuSIMD::Funcs::make_shuffle_mask_32<0, 3, 2, 1>()>(a, a);

		std::cout << "Old ab: ";
		EmuSIMD::append_simd_vector_to_stream<32, true>(std::cout, res_old_ab) << "\n";
		std::cout << "Old aa: ";
		EmuSIMD::append_simd_vector_to_stream<32, true>(std::cout, res_old_aa) << "\n";

		std::cout << "New ab: ";
		EmuSIMD::append_simd_vector_to_stream<32, true>(std::cout, res_new_ab) << "\n";
		std::cout << "New aa: ";
		EmuSIMD::append_simd_vector_to_stream<32, true>(std::cout, res_new_aa) << "\n";
		universal_pause();
	}

	{
		constexpr auto blend_mask = EmuSIMD::Funcs::make_blend_mask<1, 0, 1, 1, 0, 0, 0, 1, 1, 1, 1, 1, 1, 0, 1, 0>();
		std::cout << std::bitset<sizeof(EmuSIMD::Funcs::blend_mask_type)* CHAR_BIT>(blend_mask) << "\n";
		EmuSIMD::append_simd_vector_to_stream<8, true>(std::cout, EmuSIMD::Funcs::blend_mask_to_vector<blend_mask, false, signed char>(std::make_index_sequence<16>(), [](auto&&...vals_) { return EmuSIMD::Funcs::set_i8x16(std::forward<decltype(vals_)>(vals_)...); })) << "\n";
		__m128i a = EmuSIMD::set1<__m128i, 8>(50);
		__m128i b = EmuSIMD::setr<__m128i, 8>(1, 2, 3, 4, 5, 6, 7, 8, 9, 10, 11, 12, 13, 14, 15, 16);
		__m128i c = EmuSIMD::mul_all<8>(b, EmuSIMD::set1<__m128i, 8>(5));
		std::cout << "---\n";

		EmuSIMD::append_simd_vector_to_stream<8, true>(std::cout, a) << " DIV\n";
		EmuSIMD::append_simd_vector_to_stream<8, true>(std::cout, b) << " EQ:\n";
		EmuSIMD::append_simd_vector_to_stream<8, true>(std::cout, EmuSIMD::Funcs::div_i8x16(a, b)) << "\n";

		EmuSIMD::append_simd_vector_to_stream<8, true>(std::cout, a) << " MOD\n";
		EmuSIMD::append_simd_vector_to_stream<8, true>(std::cout, b) << " EQ:\n";
		EmuSIMD::append_simd_vector_to_stream<8, true>(std::cout, EmuSIMD::Funcs::mod_i8x16(a, b)) << "\n";

		__m256i a256_8 = EmuSIMD::setr<__m256i, 8>(120, 110, 100, 90, 80, 70, 60, 50, 40, 30, 20, 10, 20, 30, 40, 50, 60, 70, 80, 90, 100, 110, 120, 110, 100, 90, 80, 70, 60, 50, 40, 30);
		__m256i b256_8 = EmuSIMD::setr<__m256i, 8>(1, 2, 3, 4, 5, 6, 7, 8, 9, 10, 11, 12, 13, 14, 15, 16, 17, 18, 19, 20, 21, 22, 23, 24, 25, 26, 27, 28, 29, 30, 31, 32);
		EmuSIMD::append_simd_vector_to_stream<8, true>(std::cout, a256_8) << " DIV\n";
		EmuSIMD::append_simd_vector_to_stream<8, true>(std::cout, b256_8) << " EQ:\n";
		EmuSIMD::append_simd_vector_to_stream<8, true>(std::cout, EmuSIMD::Funcs::div_i8x32(a256_8, b256_8)) << "\n";

		std::cout << "---\n";
		EmuSIMD::append_simd_vector_to_stream<8, true>(std::cout, EmuSIMD::Funcs::permute_i8x16<EmuSIMD::Funcs::make_shuffle_mask_8<0, 1, 2, 3, 4, 5, 6, 7, 8, 9, 10, 11, 12, 13, 14, 15>()>(b)) << "\n";
		EmuSIMD::append_simd_vector_to_stream<8, true>(std::cout, EmuSIMD::Funcs::permute_i8x16<EmuSIMD::Funcs::make_shuffle_mask_8<15, 14, 13, 12, 11, 10, 9, 8, 7, 6, 5, 4, 3, 2, 1, 0>()>(b)) << "\n";
		EmuSIMD::append_simd_vector_to_stream<8, true>(std::cout, EmuSIMD::Funcs::permute_i8x16<EmuSIMD::Funcs::make_shuffle_mask_8<0, 1, 2, 3, 4, 5, 6, 7, 8, 9, 10, 11, 12, 13, 14, 15>()>(c)) << "\n";
		EmuSIMD::append_simd_vector_to_stream<8, true>(std::cout, EmuSIMD::Funcs::permute_i8x16<EmuSIMD::Funcs::make_shuffle_mask_8<15, 14, 13, 12, 11, 10, 9, 8, 7, 6, 5, 4, 3, 2, 1, 0>()>(c)) << "\n";
		EmuSIMD::append_simd_vector_to_stream<8, true>(std::cout, EmuSIMD::Funcs::shuffle_i8x16<EmuSIMD::Funcs::make_shuffle_mask_8<0, 1, 2, 3, 4, 5, 6, 7, 0, 1, 2, 3, 4, 5, 6, 7>()>(b, c)) << "\n";
		EmuSIMD::append_simd_vector_to_stream<8, true>(std::cout, EmuSIMD::Funcs::shuffle_i8x16<EmuSIMD::Funcs::make_shuffle_mask_8<7, 6, 5, 4, 3, 2, 1, 0, 7, 6, 5, 4, 3, 2, 1, 0>()>(b, c)) << "\n";

		std::cout << "---\n";
		__m128 af = EmuSIMD::setr<__m128, 32>(1, 2, 3, 4);
		__m128 bf = EmuSIMD::setr<__m128, 32>(5, 6, 7, 8);
		constexpr auto blend_mask_f = EmuSIMD::Funcs::make_blend_mask<0, 1, 0, 1>();
		constexpr auto all_one_f = EmuCore::ArithmeticHelpers::set_all_bits_one<float>();
		auto maskvf = EmuSIMD::Funcs::blend_mask_to_vector<blend_mask_f, false, float>
		(
			std::make_index_sequence<4>(),
			[](auto&&...args_) { return EmuSIMD::Funcs::set_f32x4(std::forward<decltype(args_)>(args_)...); }
		);
		EmuSIMD::append_simd_vector_to_stream(std::cout, EmuSIMD::Funcs::blend_f32x4<blend_mask_f>(af, bf)) << "\n";
		EmuSIMD::append_simd_vector_to_stream(std::cout, EmuSIMD::Funcs::blendv_f32x4(af, bf, maskvf)) << "\n";
		EmuSIMD::append_simd_vector_to_stream(std::cout, EmuSIMD::Funcs::blendv_f32x4(af, bf, EmuSIMD::set<__m128, 32>(0, all_one_f, 0, all_one_f))) << "\n";

		std::cout << "---\n";
		EmuSIMD::f32x8 a256 = EmuSIMD::setr<EmuSIMD::f32x8, 32>(1, 2, 3, 4, 5, 6, 7, 8);
		EmuSIMD::f32x8 b256 = EmuSIMD::setr<EmuSIMD::f32x8, 32>(9, 10, 11, 12, 13, 14, 15, 16);
		EmuSIMD::append_simd_vector_to_stream(std::cout, EmuSIMD::Funcs::movelh_f32x4(af, bf)) << "\n";
		EmuSIMD::append_simd_vector_to_stream(std::cout, EmuSIMD::Funcs::movehl_f32x4(af, bf)) << "\n";
		EmuSIMD::append_simd_vector_to_stream(std::cout, EmuSIMD::Funcs::movelh_f32x8(a256, b256)) << "\n";
		EmuSIMD::append_simd_vector_to_stream(std::cout, EmuSIMD::Funcs::movehl_f32x8(a256, b256)) << "\n";

		std::cout << "---\n";
		EmuSIMD::f64x2 a64_128 = EmuSIMD::setr<EmuSIMD::f64x2, 64>(1, 2);
		EmuSIMD::f64x2 b64_128 = EmuSIMD::setr<EmuSIMD::f64x2, 64>(3, 4);
		EmuSIMD::f64x4 a64_256 = EmuSIMD::setr<EmuSIMD::f64x4, 64>(1, 2, 3, 4);
		EmuSIMD::f64x4 b64_256 = EmuSIMD::setr<EmuSIMD::f64x4, 64>(5, 6, 7, 8);
		EmuSIMD::append_simd_vector_to_stream(std::cout, EmuSIMD::Funcs::movelh_f64x2(a64_128, b64_128)) << "\n";
		EmuSIMD::append_simd_vector_to_stream(std::cout, EmuSIMD::Funcs::movehl_f64x2(a64_128, b64_128)) << "\n";
		EmuSIMD::append_simd_vector_to_stream(std::cout, EmuSIMD::Funcs::movelh_f64x4(a64_256, b64_256)) << "\n";
		EmuSIMD::append_simd_vector_to_stream(std::cout, EmuSIMD::Funcs::movehl_f64x4(a64_256, b64_256)) << "\n";
	}

	universal_pause();
	srand(static_cast<unsigned int>(time(0)));
	EmuCore::Timer<std::milli> timer_;

	{
		constexpr std::size_t vec_len = 2;
		using vec_elem_type = double;
		static constexpr std::size_t iterations = 240;
		constexpr std::size_t width = sizeof(vec_elem_type) * 8;
		using register_type = typename EmuSIMD::TMP::register_type<vec_elem_type, width* vec_len>::type;
		using EmuCore::Pi;
		auto func = [](auto val) { return Pi::DegsToRads<double>(val * 0.333333333333333); };
		for (std::size_t i = 0; i < iterations; i += vec_len)
		{
			auto acos_res = setr_test_helper<register_type, width>(func, std::make_index_sequence<vec_len>(), i);
			acos_res = EmuSIMD::Funcs::cos_f64x2(acos_res);
			std::cout << "[" << i << "]: ";
			EmuSIMD::append_simd_vector_to_stream<width, true>(std::cout, acos_res) << "\n";
		}
		universal_pause();
	}

	//*
#pragma region PRE_TEST_BODY
	constexpr auto mat_a_ = EmuMath::Matrix<4, 4, int, true>(1, 2, 3, 4, 5, 6, 7, 8, 9, 10, 11, 12, 13, 14, 15, 16);
	constexpr auto mat_b_ = EmuMath::Matrix<4, 4, int, true>(1, 1, 1, 1, 2, 3, 4, 5, 6, 7, 8, 9, 10, 11, 12, 13);
	constexpr auto mat_c_ = EmuMath::Matrix<4, 4, float, true>(0.5, 0.5, 0.5, 0.5, 0.5, 0.5, 0.5, 0.5, 0.5, 0.5, 0.5, 0.5, 0.25, 0.25, 0.25, 0.25);
	constexpr auto mat_lerped_mmm_ = mat_a_.Lerp<float>(mat_b_, mat_c_);
	constexpr auto mat_lerped_msm_ = mat_a_.Lerp<float>(100, mat_c_);
	constexpr auto mat_lerped_mms_ = mat_a_.Lerp<float>(mat_b_, 0.5L);
	constexpr auto mat_lerped_mss_ = mat_a_.Lerp(100, 2);
	constexpr auto mat_lerped_mmm_1313_ = mat_a_.LerpRange<1, 3, 1, 3, float>(mat_b_, mat_c_);
	constexpr auto mat_lerped_mmm_1313_no_copy_ = mat_a_.LerpRangeNoCopy<1, 3, 1, 3>(mat_b_, mat_c_);

	constexpr auto max_ = mat_a_.Max();
	constexpr auto max_1324 = mat_a_.MaxRange<1, 3, 2, 4>();
	constexpr auto max_vecs_ = mat_a_.Max(mat_c_);
	constexpr auto max_vecs_1324_ = mat_c_.MaxRange<1, 3, 2, 4>(mat_a_);
	constexpr auto max_vecs_1324_no_copy_ = mat_a_.MaxRangeNoCopy<1, 3, 2, 4>(mat_c_);

	auto rt_ = EmuMath::Matrix<4, 4, float, true>(1, 2, 3, 4, -5, -6, -7, -8, 9, 10, 11, 12, -13, -14, -15, -16);
	std::cout << rt_ << "\n\n" << mat_a_.Min(rt_) << "\n\n" << mat_a_.MinRange<1, 3, 1, 3>(rt_) << "\n\n" << mat_a_.MinRangeNoCopy<1, 3, 1, 3>(rt_) << "\n\n";
	mat_a_.MinRange<1, 3, 1, 3>(rt_, mat_a_);
	std::cout << rt_ << "\n\n";
	rt_.identity(rt_);
	std::cout << rt_ << "\n\n";

	std::cout << "CLAMPS\n";
	std::cout << mat_a_.Clamp(-4, 4) << "\n\n";
	std::cout << mat_a_.Clamp(4, 40) << "\n\n";
	std::cout << mat_a_.Clamp(EmuMath::Matrix<4, 4, int, true>(7, 0, 2, 1, 4, 7, 5, 3, 2, 1, 12, 6, 144, 155, -275, 2), 6) << "\n\n";
	std::cout << mat_a_.Clamp(6, EmuMath::Matrix<4, 4, int, false>(7, 0, 2, 1, 4, 7, 5, 3, 2, 1, 12, 6, 144, 155, -275, 2)) << "\n\n";
	std::cout << mat_a_.Clamp(EmuMath::Matrix<2, 3, int, true>(7, 0, 2, 1, 4, 7), EmuMath::Matrix<4, 4, int, true>(12, 10, 6, 3, 15, 21, 13, -5, 19, 20, 21, -7, 1, 2, 3, 4)) << "\n\n";
	std::cout << mat_a_.Clamp(EmuMath::Matrix<4, 4, int, false>(-3, 4, -4, 5, 3, 4, 5, 6, 10, 11, 12, 13, -255, -511, 31, 1337), EmuMath::Matrix<2, 3, int, false>(3, 12, 6, 8, 9, 10)) << "\n\n";
	std::cout << "---\n";
	std::cout << mat_a_.ClampRange<1, 3, 1, 3>(-4, 4) << "\n\n";
	std::cout << mat_a_.ClampRange<1, 3, 1, 3>(4, 40) << "\n\n";
	std::cout << mat_a_.ClampRange<1, 3, 1, 3>(EmuMath::Matrix<4, 4, int, true>(7, 0, 2, 1, 4, 7, 5, 3, 2, 1, 12, 6, 144, 155, -275, 2), 6) << "\n\n";
	std::cout << mat_a_.ClampRange<1, 3, 1, 3>(6, EmuMath::Matrix<4, 4, int, false>(7, 0, 2, 1, 4, 7, 5, 3, 2, 1, 12, 6, 144, 155, -275, 2)) << "\n\n";
	std::cout << mat_a_.ClampRange<1, 3, 1, 3>(EmuMath::Matrix<2, 3, int, true>(7, 0, 2, 1, 4, 7), EmuMath::Matrix<4, 4, int, true>(12, 10, 6, 3, 15, 21, 13, -5, 19, 20, 21, -7, 1, 2, 3, 4)) << "\n\n";
	std::cout << mat_a_.ClampRange<1, 3, 1, 3>(EmuMath::Matrix<4, 4, int, false>(-3, 4, -4, 5, 3, 4, 5, 6, 10, 11, 12, 13, -255, -511, 31, 1337), EmuMath::Matrix<2, 3, int, false>(3, 12, 6, 8, 9, 10)) << "\n\n";
	std::cout << "---\n";
	std::cout << mat_a_.ClampRangeNoCopy<1, 3, 1, 3>(-4, 4) << "\n\n";
	std::cout << mat_a_.ClampRangeNoCopy<1, 3, 1, 3>(4, 40) << "\n\n";
	std::cout << mat_a_.ClampRangeNoCopy<1, 3, 1, 3>(EmuMath::Matrix<4, 4, int, true>(7, 0, 2, 1, 4, 7, 5, 3, 2, 1, 12, 6, 144, 155, -275, 2), 6) << "\n\n";
	std::cout << mat_a_.ClampRangeNoCopy<1, 3, 1, 3>(6, EmuMath::Matrix<4, 4, int, false>(7, 0, 2, 1, 4, 7, 5, 3, 2, 1, 12, 6, 144, 155, -275, 2)) << "\n\n";
	std::cout << mat_a_.ClampRangeNoCopy<1, 3, 1, 3>(EmuMath::Matrix<2, 3, int, true>(7, 0, 2, 1, 4, 7), EmuMath::Matrix<4, 4, int, true>(12, 10, 6, 3, 15, 21, 13, -5, 19, 20, 21, -7, 1, 2, 3, 4)) << "\n\n";
	std::cout << mat_a_.ClampRangeNoCopy<1, 3, 1, 3>(EmuMath::Matrix<4, 4, int, false>(-3, 4, -4, 5, 3, 4, 5, 6, 10, 11, 12, 13, -255, -511, 31, 1337), EmuMath::Matrix<2, 3, int, false>(3, 12, 6, 8, 9, 10)) << "\n\n";


	constexpr auto scale = EmuMath::Helpers::matrix_make_scale<float>(2, 5, 10);
	constexpr auto scale_from_tuple = EmuMath::Helpers::matrix_make_scale<double>(std::make_tuple(8, -2.0L, 0.5f));
	constexpr auto scale_from_vector = EmuMath::Helpers::matrix_make_scale<int>(EmuMath::Vector<3, float>(1.0f, 2.0f, 6.0f));
	constexpr auto scale_from_vector_no_t_arg = EmuMath::Helpers::matrix_make_scale(EmuMath::Vector<3, float>(1.0f, 0.5f, 6.0f));

	constexpr auto another_scale_0 = EmuMath::Helpers::matrix_make_scale<4, 4, float>(EmuMath::Vector<12, float>(1, 2, 3, 4, 5, 6, 7, 8, 9, 10, 11, 12));
	constexpr auto another_scale_1 = EmuMath::Helpers::matrix_make_scale<4, 4>(EmuMath::Vector<12, float>(1, 2, 3, 4, 5, 6, 7, 8, 9, 10, 11, 12));
	constexpr auto another_scale_2 = EmuMath::Helpers::matrix_make_scale<4, 4, float>(12, 5);

	constexpr auto scale_ree = EmuMath::Matrix<4, 4, float, true>::valid_make_scale_args<int, int, int>();
	constexpr auto scale_from_member = EmuMath::Matrix<4, 4, float, true>::make_scale(2, 1, 3);
	constexpr auto scale_ree_tuple = EmuMath::Matrix<4, 4, float, true>::valid_make_scale_args<decltype(std::make_tuple(2, 10, 6, 1))>();
	constexpr auto scale_tuple_from_member = EmuMath::Matrix<4, 4, float, true>::make_scale(std::make_tuple(2, 10));
	constexpr auto scale_vector_from_member = EmuMath::Matrix<4, 4, float, true>::make_scale(EmuMath::Vector<4, float>(7));

	std::cout << "\nASSIGN_SCALE TESTS\n";
	EmuMath::Matrix<4, 4, float, true> scale_assign_matrix(10, 20, 30, 40, 50, 60, 70, 80, 90, 100, 110, 120, 130, 140, 150, 160);
	std::cout << scale_assign_matrix << "\n\n";
	scale_assign_matrix.AssignScale(5);
	std::cout << scale_assign_matrix << "\n\n";
	scale_assign_matrix.AssignScale(2, 4, 6);
	std::cout << scale_assign_matrix << "\n\n";
	scale_assign_matrix.AssignScale(std::make_tuple(0, 6));
	std::cout << scale_assign_matrix << "\n\n";
	scale_assign_matrix.AssignScale(EmuMath::Vector<4, unsigned long long int>(1, 2, 3, 4));
	std::cout << scale_assign_matrix << "\n\n";

	std::cout << "MAKE_TRANSLATION TESTS\n";
	constexpr auto translate = EmuMath::Helpers::matrix_make_translation<float>(2, 5, 10);
	constexpr auto translate_from_tuple = EmuMath::Helpers::matrix_make_translation<double>(std::make_tuple(8, -2.0L, 0.5f));
	constexpr auto translate_from_vector = EmuMath::Helpers::matrix_make_translation<int>(EmuMath::Vector<3, float>(1.0f, 2.0f, 6.0f));
	constexpr auto translate_from_vector_no_t_arg = EmuMath::Helpers::matrix_make_translation(EmuMath::Vector<3, float>(1.0f, 0.5f, 6.0f));
	constexpr auto translate_auto_2d = EmuMath::Helpers::matrix_make_translation<double>(-5, 5);
	std::cout << translate << "\n\n";
	std::cout << translate_from_tuple << "\n\n";
	std::cout << translate_from_vector << "\n\n";
	std::cout << translate_from_vector_no_t_arg << "\n\n";
	std::cout << translate_auto_2d << "\n\n";

	constexpr auto another_translate_0 = EmuMath::Helpers::matrix_make_translation<4, 4, float>(EmuMath::Vector<12, float>(1, 2, 3, 4, 5, 6, 7, 8, 9, 10, 11, 12));
	constexpr auto another_translate_1 = EmuMath::Helpers::matrix_make_translation<4, 4>(EmuMath::Vector<12, float>(1, 2, 3, 4, 5, 6, 7, 8, 9, 10, 11, 12));
	constexpr auto another_translate_2 = EmuMath::Helpers::matrix_make_translation<4, 4, float>(12, 5);
	std::cout << "---\n";
	std::cout << another_translate_0 << "\n\n";
	std::cout << another_translate_1 << "\n\n";
	std::cout << another_translate_2 << "\n\n";

	constexpr auto translate_ree = EmuMath::Matrix<4, 4, float, true>::valid_make_translation_args<int, int, int>();
	constexpr auto translate_from_member = EmuMath::Matrix<4, 4, float, true>::make_translation(2, 1, 3);
	constexpr auto translate_ree_tuple = EmuMath::Matrix<4, 4, float, true>::valid_make_translation_args<decltype(std::make_tuple(2, 10, 6, 1))>();
	constexpr auto translate_tuple_from_member = EmuMath::Matrix<4, 4, float, true>::make_translation(std::make_tuple(2, 10));
	constexpr auto translate_vector_from_member = EmuMath::Matrix<4, 4, float, true>::make_translation(EmuMath::Vector<4, float>(7));
	std::cout << "---\n";
	std::cout << translate_from_member << "\n\n";
	std::cout << translate_tuple_from_member << "\n\n";
	std::cout << translate_vector_from_member << "\n\n";


	std::cout << "ASSIGN_TRANSLATION TESTS\n";
	EmuMath::Matrix<4, 4, float, true> translate_assign_matrix(10, 20, 30, 40, 50, 60, 70, 80, 90, 100, 110, 120, 130, 140, 150, 160);
	std::cout << translate_assign_matrix << "\n\n";
	translate_assign_matrix.AssignTranslation(5);
	std::cout << translate_assign_matrix << "\n\n";
	translate_assign_matrix.AssignTranslation(2, 4, 6);
	std::cout << translate_assign_matrix << "\n\n";
	translate_assign_matrix.AssignTranslation(std::make_tuple(0, 6));
	std::cout << translate_assign_matrix << "\n\n";
	translate_assign_matrix.AssignTranslation(EmuMath::Vector<4, unsigned long long int>(1, 2, 3, 4));
	std::cout << translate_assign_matrix << "\n\n";

	constexpr auto point_to_rotate = EmuMath::Vector<3, double>(1, 2, 3);
	constexpr auto rot_0 = EmuMath::Helpers::matrix_make_rotation_3d_z_constexpr<12, true, false, 4, 4, double, true>(-33);
	constexpr auto point_rot_0 = rot_0 * point_to_rotate;
	std::cout << "ROTATION TESTS\n";
	std::cout << "Constexpr:\n" << rot_0 << "\n\n:Runtime:\n" << EmuMath::Helpers::matrix_make_rotation_3d_z<true, float, false>(-33) << "\n\n";

	std::cout << "ROTATION MEMBER TESTS\n";
	auto member_rot_runtime = EmuMath::Matrix<4, 4, float, true>::make_rotation_3d_z<false>(33);
	constexpr auto member_rot = EmuMath::Matrix<4, 4, float, true>::make_rotation_3d_z_constexpr<4, true, false>(33);
	std::cout << "runtime: " << (member_rot_runtime * point_to_rotate) << "\n";
	std::cout << "constexpr: " << (member_rot * point_to_rotate) << "\n";

	std::cout << "ROTATION MEMBER ASSIGN TESTS\n";
	auto rot_mat_runtime = EmuMath::Matrix<4, 4, float, true>::identity();
	std::cout << rot_mat_runtime << "\nVec: " << (rot_mat_runtime * point_to_rotate) << "\n\n";
	rot_mat_runtime.AssignRotation3DZ<false>(33);
	std::cout << rot_mat_runtime << "\nVec: " << (rot_mat_runtime * point_to_rotate) << "\n\n";
	rot_mat_runtime.AssignRotation3DZConstexpr<12, true, false>(-33);
	std::cout << rot_mat_runtime << "\nVec: " << (rot_mat_runtime * point_to_rotate) << "\n\n";

	std::cout << "IRREGULAR MATRIX MAKE ROTATION TESTS\n";
	EmuMath::Matrix<2, 4, float, true> irregular_matrix(1, 2, 3, 4, 5, 6, 7, 8);
	std::cout << irregular_matrix.make_rotation_3d_x<false>(33) << "\n\n";
	std::cout << irregular_matrix.make_rotation_3d_y<false>(33) << "\n\n";
	std::cout << irregular_matrix.make_rotation_3d_z<false>(33) << "\n\n";

	std::cout << "IRREGULAR MATRIX MAKE ROTATION CONSTEXPR TESTS\n";
	std::cout << irregular_matrix.make_rotation_3d_x_constexpr<12, true, false>(-33) << "\n\n";
	std::cout << irregular_matrix.make_rotation_3d_y_constexpr<12, true, false>(-33) << "\n\n";
	std::cout << irregular_matrix.make_rotation_3d_z_constexpr<12, true, false>(-33) << "\n\n";

	std::cout << "IRREGULAR MATRIX ASSIGN ROTATION TESTS\n";
	irregular_matrix.AssignRotation3DX<false>(33);
	std::cout << irregular_matrix << "\n\n";
	irregular_matrix.AssignRotation3DY<false>(33);
	std::cout << irregular_matrix << "\n\n";
	irregular_matrix.AssignRotation3DZ<false>(33);
	std::cout << irregular_matrix << "\n\n";

	std::cout << "IRREGULAR MATRIX ASSIGN ROTATION CONSTEXPR TESTS\n";
	irregular_matrix.AssignRotation3DXConstexpr<12, true, false>(33);
	std::cout << irregular_matrix << "\n\n";
	irregular_matrix.AssignRotation3DYConstexpr<12, true, false>(33);
	std::cout << irregular_matrix << "\n\n";
	irregular_matrix.AssignRotation3DZConstexpr<12, true, false>(33);
	std::cout << irregular_matrix << "\n\n";

	universal_pause();;
	std::cout << "\n\n\n\nQUATERNIONS\n";
	constexpr auto rot_euler = EmuMath::Vector<3, float>
	(
		EmuCore::Pi::DegsToRads_v<float, int, 45>,
		EmuCore::Pi::DegsToRads_v<float, int, 33>,
		EmuCore::Pi::DegsToRads_v<float, int, 0>
	);

	constexpr auto quat_default = EmuMath::Quaternion<float>();
	auto quat_from_euler = EmuMath::Quaternion<float>(rot_euler.at<0>(), rot_euler.at<1>(), rot_euler.at<2>());
	std::cout << quat_from_euler << "\n";
	std::cout << quat_from_euler.data.Normalise() << "\n";
	constexpr auto quat_from_euler_constexpr = EmuMath::Quaternion<float>::from_euler_constexpr<false>(45, 33, 0);
	constexpr auto quat_from_euler_vector_constexpr = EmuMath::Quaternion<float>::from_euler_constexpr(rot_euler);

	//constexpr auto quat_from_euler_vector_constexpr = EmuMath::Quaternion<float>::from_euler_constexpr(rot_euler);

	constexpr auto a = -0.72301;
	auto asin_runtime = asin(a);

	constexpr std::size_t test_trig_its = 4;
	constexpr auto asin_constexpr = EmuCore::do_asin_constexpr<std::remove_const_t<decltype(a)>>()(a);
	std::cout << "asin: " << asin_runtime << " | asin_constexpr: " << asin_constexpr << "\n";

	auto acos_runtime = acos(a);
	constexpr auto acos_constexpr = EmuCore::do_acos_constexpr<std::remove_const_t<decltype(a)>>()(a);
	std::cout << "acos: " << acos_runtime << " | acos_constexpr: " << acos_constexpr << "\n";

	auto atan_runtime = atan(a);
	constexpr auto atan_constexpr = EmuCore::do_atan_constexpr<std::remove_const_t<decltype(a)>>()(a);
	std::cout << "atan: " << atan_runtime << " | atan_constexpr: " << atan_constexpr << "\n";

	constexpr auto atan2_y = 17.3f;
	auto atan2_runtime = atan2(-10, a);
	constexpr auto atan2_constexpr = EmuCore::do_atan2_constexpr<std::remove_const_t<decltype(a)>>()(-10, a);
	std::cout << "atan2: " << atan2_runtime << " | atan2_constexpr: " << atan2_constexpr << "\n";

	std::cout << "\n---\n";
	constexpr auto full_cvt_euler_test = EmuMath::Vector<3, float>(45.0f, -127.5f, 0.0f);
	std::cout << "Euler: " << full_cvt_euler_test << "\n";
	std::cout << "Quaternion: " << EmuMath::Quaternion<float>::from_euler<false>(full_cvt_euler_test) << "\n";
	std::cout << "Euler from Quaternion: " << EmuMath::Quaternion<float>::from_euler<false>(full_cvt_euler_test).ToEuler<false>() << "\n";
	std::cout << "Quaternion from Euler from Quaternion: " 
		<< EmuMath::Quaternion<float>::from_euler<false>(EmuMath::Quaternion<float>::from_euler<false>(full_cvt_euler_test).ToEuler<false>()) 
		<< "\n";

	constexpr auto constexpr_test_a = EmuMath::Quaternion<float>::from_euler_constexpr<false>(full_cvt_euler_test).ToEulerConstexpr<false>();
	constexpr auto frm_lr_cnstxpr = EmuMath::Quaternion<float>::from_euler_constexpr<false>(full_cvt_euler_test);
	constexpr auto frm_lr_cnstxpr_nrmlsd = frm_lr_cnstxpr.UnitConstexpr();
	constexpr auto nrm = frm_lr_cnstxpr.NormConstexpr();
	auto some_quat = EmuMath::Quaternion<double>::from_euler<false>(45.0, 0, 0);
	auto&& some_quat_scalar = some_quat.W();
	auto some_quat_vector = some_quat.ImaginaryVector<double&>();
	std::cout << some_quat << " | " << some_quat_scalar << " | " << some_quat_vector << "\n";
	some_quat = EmuMath::Quaternion<double>::from_euler<false>(45.0, -127.5f, 0.0L);
	std::cout << some_quat << " | " << some_quat_scalar << " | " << some_quat_vector << "\n";
	constexpr auto frm_lr_cnstxpr_cnjgt = frm_lr_cnstxpr.Conjugate();
	constexpr auto frm_lr_cnstxpr_nvrs = frm_lr_cnstxpr.InverseConstexpr();
	constexpr bool equal_boi = frm_lr_cnstxpr_cnjgt == frm_lr_cnstxpr_nvrs;

	constexpr auto not_normed = EmuMath::Quaternion<float>::from_euler_constexpr<false, false>(full_cvt_euler_test);
	constexpr bool lksdfnsd = not_normed.Conjugate() == frm_lr_cnstxpr_cnjgt;
	constexpr bool lksdfnsde = not_normed.InverseConstexpr() == frm_lr_cnstxpr_cnjgt;

	constexpr auto lerped = EmuMath::Quaternion<float>(1.0f, -1.0f, 12.0f, 0.0f).Lerp(EmuMath::Quaternion<float>(10.0f, 20.0f, 12.0f, 1337), 0.5f);
	constexpr auto lerped_with_vec = EmuMath::Quaternion<float>(1.0f, -1.0f, 12.0f, -6.0f).Lerp(EmuMath::Quaternion<float>(10.0f, 20.0f, 12.0f, 1337), EmuMath::Vector<3, float>(1, 2, 0.5));
	std::cout << "Lerped: " << lerped << " | FusedLerped: " << EmuMath::Quaternion<float>(1, -1, 12, 0).FusedLerp(EmuMath::Quaternion<double>(10, 20, 12, 1337), 0.5L) << "\n\n\n";

	constexpr auto slerp = EmuMath::Quaternion<float>::from_euler_constexpr<false>(45.0f, 0.0f, 0.0f).SlerpConstexpr(EmuMath::Quaternion<float>::from_euler_constexpr<false>(90.0f, 0.0f, 0.0f), 0.5f);
	constexpr auto slerp_euler = slerp.ToEulerConstexpr<false>();


	constexpr auto slerp2 = EmuMath::Quaternion<float>::from_euler_constexpr<false>(45.0f, 120.0f, 0).SlerpConstexpr(EmuMath::Quaternion<float>::from_euler_constexpr<false>(90.0f, 120.0f, 0.0f), 0.5f);
	constexpr auto slerp2_euler = slerp.ToEulerConstexpr<false>();

	auto slerp2_runtime = EmuMath::Quaternion<float>::from_euler<false>(45.0f, 120.0f, 0.0f).Slerp(EmuMath::Quaternion<float>::from_euler<false>(90.0f, 120.0f, 0.0f), 0.5f);
	auto slerp2_fused_runtime = EmuMath::Quaternion<float>::from_euler<false>(45.0f, 120.0f, 0.0f).FusedSlerp(EmuMath::Quaternion<float>::from_euler<false>(90.0f, 120.0f, 0.0f), 0.5f);
	auto slerp2_runtime_euler = slerp2_runtime.ToEuler<false>();
	auto slerp2_fused_runtime_euler = slerp2_fused_runtime.ToEuler<false>();
	std::cout << "Slerped: " << slerp2_runtime << " | Euler: " << slerp2_runtime_euler << "\n";
	std::cout << "Fused Slerped: " << slerp2_fused_runtime << " | Euler: " << slerp2_fused_runtime_euler << "\n";

	constexpr auto quat_a = EmuMath::Quaternion<float>::from_euler_constexpr<false>(20, 0, 0);
	constexpr auto quat_b = EmuMath::Quaternion<float>::from_euler_constexpr<false>(25, 30, 0);
	constexpr auto quat_ab = quat_a * quat_b;
	constexpr auto euler_ab = quat_ab.ToEulerConstexpr<false>();

	auto another_quat = EmuMath::Quaternion<float>(1, 2, 3, 4);
	std::cout << "\n\n\n---\n" << another_quat << " | " << another_quat.NormConstexpr() << " | ";
	another_quat.AssignFusedUnit();
	std::cout << another_quat << " | " << another_quat.FusedNorm() << "\n";

	constexpr auto another_unit = EmuMath::Quaternion<float>(1, 2, 3, 4).UnitConstexpr();

	auto old_euler = EmuMath::Quaternion<float>(EmuCore::Pi::DegsToRads(45.0), EmuCore::Pi::DegsToRads(45.0), EmuCore::Pi::DegsToRads(45.0));
	auto new_euler = EmuMath::Quaternion<float>::from_euler(EmuCore::Pi::DegsToRads(163.0), EmuCore::Pi::DegsToRads(233.151), EmuCore::Pi::DegsToRads(-23.157));
	auto fused_euler = EmuMath::Quaternion<float>::from_euler_fused<false>(45.0, 45.0, 45.0);
	std::cout << "Old Euler: " << old_euler << "\nNew Euler: " << new_euler << "\nFused Euler: " << fused_euler << "\n\n";

	std::cout << "\n\n\n---\nNew Euler: " << new_euler.ToEuler() << "\nFused Euler: " << new_euler.ToEulerFused() << "\nConstexpr Euler: " << new_euler.ToEulerConstexpr() << "\n";

	std::cout << "Mul:\t\t" << (old_euler * new_euler) << " | Fused Mul: " << old_euler.FusedMultiply(new_euler) << "\n";
	old_euler.FusedMultiplyAssign(new_euler);
	std::cout << "FusedMulAssign:\t" << old_euler << "\n\n\n";

	constexpr auto add_a = EmuMath::Helpers::quaternion_from_euler_constexpr<false, float>(30.0f, 25.0f, 10.0f);
	constexpr auto add_b = EmuMath::Quaternion<double>(1, 2, 3, 4);
	constexpr auto add_ab = add_a + add_b;
	constexpr auto unit_add_ab = add_ab.UnitConstexpr();
	constexpr auto add_ab_euler = unit_add_ab.ToEulerConstexpr<false>();
	auto runtime_add_ab = add_a;
	std::cout << runtime_add_ab << "\n";
	runtime_add_ab += add_b;
	std::cout << runtime_add_ab << "\n";

	constexpr auto sub_a = EmuMath::Helpers::quaternion_from_euler_constexpr<false, float>(30.0f, 25.0f, 10.0f);
	constexpr auto sub_b = EmuMath::Quaternion<double>(1, 2, 3, 4);
	constexpr auto sub_ab = sub_a - sub_b;
	constexpr auto unit_sub_ab = add_ab.UnitConstexpr();
	constexpr auto sub_ab_euler = unit_sub_ab.ToEulerConstexpr<false>();
	auto runtime_sub_ab = sub_a;
	std::cout << runtime_sub_ab << "\n";
	runtime_sub_ab -= sub_b;
	std::cout << runtime_sub_ab << "\n";

	constexpr auto neg_a = EmuMath::Helpers::quaternion_from_euler_constexpr<false, float>(30.0f, 25.0f, 10.0f);
	constexpr auto true_neg_a = -neg_a;
	auto runtime_neg_a = neg_a;
	std::cout << runtime_neg_a << "\n";
	runtime_neg_a.NegateAssign();
	std::cout << runtime_neg_a << "\n";

	constexpr auto div_a = EmuMath::Helpers::quaternion_from_euler_constexpr<false, float>(30.0f, 25.0f, 10.0f);
	constexpr auto div_ab = div_a / 10.0f;
	constexpr auto unit_div_ab = div_ab.UnitConstexpr();
	constexpr auto div_ab_euler = unit_div_ab.ToEulerConstexpr<false>();
	auto runtime_div_ab = div_a;
	std::cout << runtime_div_ab << "\n";
	runtime_div_ab /= 10.0f;
	std::cout << runtime_div_ab << "\n";

	constexpr auto mul_a = EmuMath::Helpers::quaternion_from_euler_constexpr<false, float>(30.0f, 25.0f, 10.0f);
	constexpr auto mul_ab = mul_a * 10.0;
	constexpr auto unit_mul_ab = mul_ab.UnitConstexpr();
	constexpr auto mul_ab_euler = unit_mul_ab.ToEulerConstexpr<false>();
	auto runtime_mul_ab = mul_a;
	std::cout << runtime_mul_ab << "\n";
	runtime_mul_ab *= 10.0L;
	std::cout << runtime_mul_ab << "\n\n\n";

	auto ass_quat_a = EmuMath::Quaternion<float>(1, 2, 3, 4);
	auto ass_quat_b = EmuMath::Quaternion<double>(-7, -16, 22, 42);
	const auto ass_quat_c = EmuMath::Quaternion<std::int64_t>(7, -21, 22, 33);
	auto ass_quat_d = EmuMath::Quaternion<long double>(-1337, -22, 1337, 47).FusedUnit();
	std::cout << ass_quat_a << "\n";
	ass_quat_a = ass_quat_b;
	std::cout << ass_quat_a << "\n";
	ass_quat_a = ass_quat_c;
	std::cout << ass_quat_a << "\n";
	ass_quat_a = std::move(ass_quat_d);
	std::cout << ass_quat_a << "\n";

	constexpr auto blo = EmuMath::Vector<3, float>(1, 2, 3);
	constexpr auto blo2 = blo;
	constexpr auto blo3 = EmuMath::Vector<3, float>::is_const_copy_constructible();

	using quat_to_mat_t = double;
	using quat_mat_type = EmuMath::Matrix<4, 4, quat_to_mat_t, true>;
	constexpr auto mat_quat = EmuMath::Quaternion<float>::from_euler_constexpr<false>(45, 0, 0) * EmuMath::Quaternion<double>::from_euler_constexpr<false>(0, 0, 33);

	constexpr auto mat_from_euler = quat_mat_type::make_rotation_3d_x_constexpr<5, false, false>(45.0f) *
		quat_mat_type::make_rotation_3d_z_constexpr<5, false, false>(33.0f);

	constexpr auto mat_from_quat = quat_mat_type::make_rotation_3d(mat_quat);

	constexpr auto mat_from_quats = quat_mat_type::make_rotation_3d
	(
		EmuMath::Quaternion<double>::from_euler_constexpr<false>(15.0f, 0.0f, 0.0f),
		EmuMath::Quaternion<double>::from_euler_constexpr<false>(15.0f, 0.0f, 0.0f),
		EmuMath::Quaternion<double>::from_euler_constexpr<false>(15.0f, 0.0f, 0.0f)
	);

	auto mat_from_fused_quats = quat_mat_type::make_rotation_3d_fused
	(
		EmuMath::Quaternion<double>::from_euler_constexpr<false>(15.0f, 0.0f, 0.0f),
		EmuMath::Quaternion<double>::from_euler_constexpr<false>(15.0f, 0.0f, 0.0f),
		EmuMath::Quaternion<double>::from_euler_constexpr<false>(15.0f, 0.0f, 0.0f)
	);

	std::cout << "\n\n" << mat_from_quats << "\n\n" << mat_from_fused_quats << "\n";

	constexpr auto rect = EmuMath::Rect<float>(5);
	constexpr auto rect_centre = rect.Centre();
	constexpr auto rect_b = EmuMath::Rect<double>(3, 4.2, 10, 10);
	constexpr auto rect_b_centre = rect_b.Centre();
	constexpr auto rect_well_formed = rect.WellFormed();
	constexpr auto rect_temp_well_formed = EmuMath::Rect<float>(0, 3, -1, 3).WellFormed();
	constexpr auto rect_made_central = EmuMath::Rect<float>(23, 10).MakeCentred(5, 5);
	constexpr auto central_contains_point_a_ = rect_made_central.ContainsPoint(4, 3);
	constexpr auto rect_to_scale = EmuMath::Rect<float>(1, -2, 2.5, 4.17);
	constexpr auto pre_scale_centre = rect_to_scale.Centre();
	constexpr auto pre_scale_width = rect_to_scale.Width();
	constexpr auto pre_scale_size = rect_to_scale.Size();
	constexpr auto scaled_rect = rect_to_scale * 2;
	constexpr auto scaled_centre = scaled_rect.Centre();
	constexpr auto scaled_width = scaled_rect.Width();
	constexpr auto scaled_size = scaled_rect.Size();
	constexpr auto reduce_scaled_rect = rect_to_scale * 0.5;
	constexpr auto reduce_scaled_centre = reduce_scaled_rect.Centre();
	constexpr auto reduce_scaled_width = reduce_scaled_rect.Width();
	constexpr auto reduce_scaled_size = reduce_scaled_rect.Size();

	constexpr auto to_reflect = EmuMath::Rect<float>(1.5, 3, 2, 4);
	constexpr auto reflect_a = to_reflect.Reflect<0, 0>();
	constexpr auto reflect_b = to_reflect.Reflect<-1, 0>();
	constexpr auto reflect_c = to_reflect.Reflect<1, 0>();
	constexpr auto reflect_d = to_reflect.Reflect<0, -1>();
	constexpr auto reflect_e = to_reflect.Reflect<0, 1>();
	constexpr auto reflect_f = to_reflect.Reflect<-1, -1>();
	constexpr auto reflect_g = to_reflect.Reflect<-1, 1>();
	constexpr auto reflect_h = to_reflect.Reflect<1, -1>();
	constexpr auto reflect_i = to_reflect.Reflect<1, 1>();
	constexpr auto reflect_j = to_reflect.Reflect<1, 1>().Reflect<-1, -1>();

	constexpr auto reflect_alt_a = to_reflect.Reflect(0, 0);
	constexpr auto reflect_alt_b = to_reflect.Reflect(-1, 0);
	constexpr auto reflect_alt_c = to_reflect.Reflect(1, 0);
	constexpr auto reflect_alt_d = to_reflect.Reflect(0, -1);
	constexpr auto reflect_alt_e = to_reflect.Reflect(0, 1);
	constexpr auto reflect_alt_f = to_reflect.Reflect(0, -1);
	constexpr auto reflect_alt_g = to_reflect.Reflect(0, 1);
	constexpr auto reflect_alt_h = to_reflect.Reflect(0, -1);
	constexpr auto reflect_alt_i = to_reflect.Reflect(0, 1);
	constexpr auto reflect_alt_j = to_reflect.Reflect(1, 1).Reflect(-1, -1);

	constexpr auto test_scale_rect_base = EmuMath::Rect<float>(1);
	constexpr auto scaled_a = test_scale_rect_base.Scale(2);
	constexpr auto scaled_b = test_scale_rect_base.ScaleAnchored<0, 0>(2, 2);
	constexpr auto scaled_c = test_scale_rect_base.ScaleAnchored<1, 0>(2, 2);
	constexpr auto scaled_d = test_scale_rect_base.ScaleAnchored<-1, 0>(2, 2);
	constexpr auto scaled_e = test_scale_rect_base.ScaleAnchored<0, 1>(2, 2);
	constexpr auto scaled_f = test_scale_rect_base.ScaleAnchored<1, -1>(2, 2);

	constexpr EmuMath::Rect<float> rect_from_init_list = { 1, 2, 3, 4 };
	constexpr auto vec_from_init_list = EmuMath::Vector<12, float>{ 1, 2, 3, 4, 5, 6, 7, 8, 9, 10, 11, 12 };
	auto yoiyoi = vec_from_init_list;

	constexpr auto blongo_dongo = EmuMath::Helpers::rect_get_left(rect_from_init_list);
	constexpr auto mbmfgkbmlk = EmuMath::Helpers::rect_get_left(EmuMath::Rect<int>(1, 2, 3, 4));

	constexpr auto collide_a = EmuMath::Rect<float>(0, 0, 5, 5);
	constexpr auto collide_b = EmuMath::Rect<double>(5, 5, 6, 6);
	constexpr auto colliding_a = collide_a.CollidingAxisAligned<true>(collide_b);
	constexpr auto colliding_b = collide_a.CollidingAxisAligned<false>(collide_b);
	constexpr auto colliding_c = collide_a.CollidingAxisAligned(collide_b);
	constexpr auto colliding_d = collide_a.CollidingAxisAligned(collide_b.Translate(-0.2, -0.5));
	constexpr auto colliding_e = collide_a.CollidingAxisAligned(collide_b.Scale(2, 2));
	constexpr auto colliding_f = collide_a.CollidingAxisAligned(collide_b.Translate(-5.9, -5.9));
	

	std::cout << "\n\nPERSPECTIVE (REVERSE DEPTH):\n";
	constexpr auto point_to_project = EmuMath::Vector<4, float>(1, 2, 3, 1);
	constexpr auto point_to_project_3d = EmuMath::Vector<3, float>(1, 2, 3);
	constexpr auto perspective_mat_reverse_z = EmuMath::Helpers::matrix_perspective_vk_reverse_depth_constexpr<double>
	(
		0.785398,
		1920.0 / 1080.0,
		0.1,
		100.0
	);
	std::cout << perspective_mat_reverse_z << "\n\nFlattened: " << perspective_mat_reverse_z.Flatten() << "\n";
	std::cout << "Transformed point: " << (perspective_mat_reverse_z * point_to_project) << "\n";

	std::cout << "---\n\nPERSPECTIVE:\n";
	constexpr auto perspective_mat = EmuMath::Helpers::matrix_perspective_vk_constexpr<double>
	(
		0.785398,
		1920.0 / 1080.0,
		0.1,
		100.0
	);
	std::cout << perspective_mat << "\n\nFlattened: " << perspective_mat.Flatten() << "\n";
	std::cout << "Transformed point: " << (perspective_mat * point_to_project) << "\n";

	std::cout << "---\n\nORTHO:\n";
	constexpr auto ortho_a = EmuMath::Helpers::matrix_ortho_vk<float>(EmuMath::Rect<double>(0, 0, 1280, 1280), 0.1, 100.0);
	std::cout << ortho_a << "\n\nFlattened: " << ortho_a.Flatten() << "\n\n";
	std::cout << "Transformed point: " << (ortho_a * point_to_project) << "\n";
	std::cout << "Transformed point as mat:\n" << 
		(EmuMath::Matrix<4, 4, float, false>(point_to_project, EmuMath::Vector<4, float>(), EmuMath::Vector<4, float>(), EmuMath::Vector<4, float>()) * ortho_a) 
		<< "\n";
	std::cout << "Transformed point as row vector: " << EmuMath::Helpers::matrix_multiply<float>(point_to_project_3d, ortho_a) << "\n";
	auto runtime_point_to_project = point_to_project_3d;
	EmuMath::Helpers::matrix_multiply_assign(runtime_point_to_project, ortho_a);
	std::cout << "Transformed point as row vector (assigned): " << runtime_point_to_project << "\n";
	std::cout << "Translated (lhs): " <<
		EmuMath::Helpers::matrix_multiply<float>(point_to_project_3d, EmuMath::Helpers::matrix_make_translation<float>(1, 2, 3)) << "\n";
	std::cout << "Translated (rhs): " <<
		EmuMath::Helpers::matrix_multiply<float>(EmuMath::Helpers::matrix_make_translation<float>(1, 2, 3), point_to_project_3d) << "\n";

	if constexpr (EmuCore::TMP::type_check_ignore_ref_cv<std::is_integral, const int&>::value)
	{
		std::cout << "HBTRGFHBKGFRNBOLGFNBKGFNBOGFNBFGB" << "\n";
	}

	constexpr auto translation = EmuMath::Helpers::matrix_make_translation<float>(1, 2, 3).Transpose();
	constexpr auto translated_test = EmuMath::Vector<3, float>(1, 1, 1) * translation;
	constexpr auto normal_mul_test = EmuMath::Vector<3, float>(1, 1, 1) * 29;
	constexpr auto hmm = EmuMath::Vector<3, float>(10, 10, 10) * (translation);
	constexpr auto bloog = -hmm;

	auto runtime_trans = EmuMath::Vector<3, float>(-5, 0, 5);
	std::cout << "Before trans: " << runtime_trans << "\n";
	runtime_trans *= translation;
	std::cout << "After trans: " << runtime_trans << "\n ";

	std::cout << "\n\n\nFast Matrix\n";
	EmuMath::FastMatrix<4, 4, float> fast_mat_4x4f;
	std::cout << fast_mat_4x4f << "\n\n";
	
	constexpr auto fast_mat_in_scalar_a = EmuMath::Helpers::matrix_ortho_vk<float, true>(0, 0, 1920, 1080, 0.001, 1000);
	constexpr auto fast_mat_in_scalar_b = EmuMath::Matrix<4, 4, float, true>(1, 2, 3, 4, 5, 6, 7, 8, 9, 10, 11, 12, 13, 14, 15, 16);

	constexpr std::array<std::array<int, 3>, 3> matrix({ {1, 2, 3}, {4, 5, 6}, {7, 8, 9} });

	//constexpr auto fast8x8_in_a = EmuMath::Matrix<8, 7, float, false>
	//(
	//	1, 2, 3, 4, 5, 6, 7, 8,
	//	9, 10, 11, 12, 13, 14, 15, 16,
	//	17, 18, 19, 20, 21, 22, 23, 24,
	//	25, 26, 27, 28, 29, 30, 31, 32,
	//	33, 34, 35, 36, 37, 38, 39, 40,
	//	41, 42, 43, 44, 45, 46, 47, 48,
	//	49, 50, 51, 52, 53, 54, 55, 56
	//);
	//constexpr auto fast3x4_in_a = EmuMath::Matrix<3, 4, float, false>
	//(
	//	1, 2, 3,
	//	9, 10, 11,
	//	17, 18, 19,
	//	25, 26, 27
	//);
	//constexpr auto fast4x3_in_b = fast3x4_in_a.Transpose();
	//
	//auto fast3x4_a = EmuMath::FastMatrix<3, 4, float, false>
	//(
	//	EmuSIMD::load<EmuMath::FastMatrix<8, 8, float, false>::register_type>(fast3x4_in_a.data<0, 0>()),
	//	EmuSIMD::load<EmuMath::FastMatrix<8, 8, float, false>::register_type>(fast3x4_in_a.data<0, 1>()),
	//	EmuSIMD::load<EmuMath::FastMatrix<8, 8, float, false>::register_type>(fast3x4_in_a.data<0, 2>()),
	//	EmuSIMD::load<EmuMath::FastMatrix<8, 8, float, false>::register_type>(fast3x4_in_a.data<0, 3>())
	//);
	//auto fast4x3_b = EmuMath::FastMatrix<4, 3, float, false>
	//(
	//	EmuSIMD::load<EmuMath::FastMatrix<8, 8, float, false>::register_type>(fast4x3_in_b.data<0, 0>()),
	//	EmuSIMD::load<EmuMath::FastMatrix<8, 8, float, false>::register_type>(fast4x3_in_b.data<0, 1>()),
	//	EmuSIMD::load<EmuMath::FastMatrix<8, 8, float, false>::register_type>(fast4x3_in_b.data<0, 2>())
	//);
	//std::cout << fast3x4_a << "\nMUL\n" << fast4x3_b << "\n=\n" << fast3x4_a.Multiply(fast4x3_b) << "\n\n";
	//std::cout << "Scalar result:\n" << (fast3x4_in_a * fast4x3_in_b) << "\n\n";
	//std::cout << "REVERSED: " << fast3x4_a << "\nMUL\n" << fast4x3_b << "\n=\n" << fast4x3_b.Multiply(fast3x4_a) << "\n\n";
	//std::cout << "REVERSED: " << "Scalar result:\n" << (fast4x3_in_b * fast3x4_in_a) << "\n\n";










	constexpr bool tests_column_major = true;
	constexpr auto fast5x4_in_a = EmuMath::Matrix<5, 4, float, tests_column_major>
	(
		1, 2, 3, 4, 5,
		9, 10, 11, 12, 13,
		17, 18, 19, 20, 21,
		25, 26, 27, 28, 29
	);
	constexpr auto fast4x5_in_b = fast5x4_in_a.Transpose();

	auto fast5x4_a = EmuMath::FastMatrix<4, 5, float, tests_column_major>
	(
		EmuSIMD::load<EmuMath::FastMatrix<8, 8, float, tests_column_major>::register_type>(fast5x4_in_a.data<0, 0>()),
		EmuSIMD::load<EmuMath::FastMatrix<8, 8, float, tests_column_major>::register_type>(fast5x4_in_a.data<4, 0>()),
		EmuSIMD::load<EmuMath::FastMatrix<8, 8, float, tests_column_major>::register_type>(fast5x4_in_a.data<0, 1>()),
		EmuSIMD::load<EmuMath::FastMatrix<8, 8, float, tests_column_major>::register_type>(fast5x4_in_a.data<4, 1>()),
		EmuSIMD::load<EmuMath::FastMatrix<8, 8, float, tests_column_major>::register_type>(fast5x4_in_a.data<0, 2>()),
		EmuSIMD::load<EmuMath::FastMatrix<8, 8, float, tests_column_major>::register_type>(fast5x4_in_a.data<4, 2>()),
		EmuSIMD::load<EmuMath::FastMatrix<8, 8, float, tests_column_major>::register_type>(fast5x4_in_a.data<0, 3>()),
		EmuSIMD::load<EmuMath::FastMatrix<8, 8, float, tests_column_major>::register_type>(fast5x4_in_a.data<4, 3>())
	);
	auto fast4x5_b = EmuMath::FastMatrix<5, 4, float, tests_column_major>
	(
		EmuSIMD::load<EmuMath::FastMatrix<8, 8, float, tests_column_major>::register_type>(fast4x5_in_b.data<0, 0>()),
		EmuSIMD::load<EmuMath::FastMatrix<8, 8, float, tests_column_major>::register_type>(fast4x5_in_b.data<0, 1>()),
		EmuSIMD::load<EmuMath::FastMatrix<8, 8, float, tests_column_major>::register_type>(fast4x5_in_b.data<0, 2>()),
		EmuSIMD::load<EmuMath::FastMatrix<8, 8, float, tests_column_major>::register_type>(fast4x5_in_b.data<0, 3>()),
		EmuSIMD::load<EmuMath::FastMatrix<8, 8, float, tests_column_major>::register_type>(fast4x5_in_b.data<0, 4>())
	);
	std::cout << fast5x4_a << "\nMUL\n" << fast4x5_b << "\n=\n" << fast5x4_a.Multiply(fast4x5_b) << "\n\n";
	std::cout << "Scalar result:\n" << (fast5x4_in_a * fast4x5_in_b) << "\n\n";
	std::cout << "REVERSED: " << fast5x4_a << "\nMUL\n" << fast4x5_b << "\n=\n" << fast4x5_b.Multiply(fast5x4_a) << "\n\n";
	std::cout << "REVERSED: " << "Scalar result:\n" << (fast4x5_in_b * fast5x4_in_a) << "\n\n";






	constexpr auto fast8x8_in_a = EmuMath::Matrix<8, 7, float, tests_column_major>
	(
		1, 2, 3, 4, 5, 6, 7, 8,
		9, 10, 11, 12, 13, 14, 15, 16,
		17, 18, 19, 20, 21, 22, 23, 24,
		25, 26, 27, 28, 29, 30, 31, 32,
		33, 34, 35, 36, 37, 38, 39, 40,
		41, 42, 43, 44, 45, 46, 47, 48,
		49, 50, 51, 52, 53, 54, 55, 56
	);
	constexpr auto fast8x8_in_b = fast8x8_in_a.Transpose();
	
	//auto fast8x8_a = EmuMath::FastMatrix<8, 7, float, tests_column_major>
	//(
	//	EmuSIMD::load<EmuMath::FastMatrix<8, 8, float, tests_column_major>::register_type>(fast8x8_in_a.data<0, 0>()),
	//	EmuSIMD::load<EmuMath::FastMatrix<8, 8, float, tests_column_major>::register_type>(fast8x8_in_a.data<0, 4>()),
	//	EmuSIMD::load<EmuMath::FastMatrix<8, 8, float, tests_column_major>::register_type>(fast8x8_in_a.data<1, 0>()),
	//	EmuSIMD::load<EmuMath::FastMatrix<8, 8, float, tests_column_major>::register_type>(fast8x8_in_a.data<1, 4>()),
	//	EmuSIMD::load<EmuMath::FastMatrix<8, 8, float, tests_column_major>::register_type>(fast8x8_in_a.data<2, 0>()),
	//	EmuSIMD::load<EmuMath::FastMatrix<8, 8, float, tests_column_major>::register_type>(fast8x8_in_a.data<2, 4>()),
	//	EmuSIMD::load<EmuMath::FastMatrix<8, 8, float, tests_column_major>::register_type>(fast8x8_in_a.data<3, 0>()),
	//	EmuSIMD::load<EmuMath::FastMatrix<8, 8, float, tests_column_major>::register_type>(fast8x8_in_a.data<3, 4>()),
	//	EmuSIMD::load<EmuMath::FastMatrix<8, 8, float, tests_column_major>::register_type>(fast8x8_in_a.data<4, 0>()),
	//	EmuSIMD::load<EmuMath::FastMatrix<8, 8, float, tests_column_major>::register_type>(fast8x8_in_a.data<4, 4>()),
	//	EmuSIMD::load<EmuMath::FastMatrix<8, 8, float, tests_column_major>::register_type>(fast8x8_in_a.data<5, 0>()),
	//	EmuSIMD::load<EmuMath::FastMatrix<8, 8, float, tests_column_major>::register_type>(fast8x8_in_a.data<5, 4>()),
	//	EmuSIMD::load<EmuMath::FastMatrix<8, 8, float, tests_column_major>::register_type>(fast8x8_in_a.data<6, 0>()),
	//	EmuSIMD::load<EmuMath::FastMatrix<8, 8, float, tests_column_major>::register_type>(fast8x8_in_a.data<6, 4>()),
	//	EmuSIMD::load<EmuMath::FastMatrix<8, 8, float, tests_column_major>::register_type>(fast8x8_in_a.data<7, 0>()),
	//	EmuSIMD::load<EmuMath::FastMatrix<8, 8, float, tests_column_major>::register_type>(fast8x8_in_a.data<7, 4>())
	//);
	//auto fast8x8_b = EmuMath::FastMatrix<7, 8, float, tests_column_major>
	//(
	//	EmuSIMD::load<EmuMath::FastMatrix<8, 8, float, tests_column_major>::register_type>(fast8x8_in_b.data<0, 0>()),
	//	EmuSIMD::load<EmuMath::FastMatrix<8, 8, float, tests_column_major>::register_type>(fast8x8_in_b.data<0, 4>()),
	//	EmuSIMD::load<EmuMath::FastMatrix<8, 8, float, tests_column_major>::register_type>(fast8x8_in_b.data<1, 0>()),
	//	EmuSIMD::load<EmuMath::FastMatrix<8, 8, float, tests_column_major>::register_type>(fast8x8_in_b.data<1, 4>()),
	//	EmuSIMD::load<EmuMath::FastMatrix<8, 8, float, tests_column_major>::register_type>(fast8x8_in_b.data<2, 0>()),
	//	EmuSIMD::load<EmuMath::FastMatrix<8, 8, float, tests_column_major>::register_type>(fast8x8_in_b.data<2, 4>()),
	//	EmuSIMD::load<EmuMath::FastMatrix<8, 8, float, tests_column_major>::register_type>(fast8x8_in_b.data<3, 0>()),
	//	EmuSIMD::load<EmuMath::FastMatrix<8, 8, float, tests_column_major>::register_type>(fast8x8_in_b.data<3, 4>()),
	//	EmuSIMD::load<EmuMath::FastMatrix<8, 8, float, tests_column_major>::register_type>(fast8x8_in_b.data<4, 0>()),
	//	EmuSIMD::load<EmuMath::FastMatrix<8, 8, float, tests_column_major>::register_type>(fast8x8_in_b.data<4, 4>()),
	//	EmuSIMD::load<EmuMath::FastMatrix<8, 8, float, tests_column_major>::register_type>(fast8x8_in_b.data<5, 0>()),
	//	EmuSIMD::load<EmuMath::FastMatrix<8, 8, float, tests_column_major>::register_type>(fast8x8_in_b.data<5, 4>()),
	//	EmuSIMD::load<EmuMath::FastMatrix<8, 8, float, tests_column_major>::register_type>(fast8x8_in_b.data<6, 0>()),
	//	EmuSIMD::load<EmuMath::FastMatrix<8, 8, float, tests_column_major>::register_type>(fast8x8_in_b.data<6, 4>())
	//);
	//auto fast8x8_a = EmuMath::Helpers::fast_matrix_load<EmuMath::FastMatrix<8, 7, float, tests_column_major>>(fast8x8_in_a);
	//auto fast8x8_b = EmuMath::Helpers::fast_matrix_load<EmuMath::FastMatrix<7, 8, float, tests_column_major>>(fast8x8_in_b);
	auto fast8x8_a = EmuMath::FastMatrix<8, 7, float, tests_column_major>(fast8x8_in_a);
	auto fast8x8_b = EmuMath::FastMatrix<7, 8, float, tests_column_major>(fast8x8_in_b);

	std::cout << fast8x8_a << "\nMUL\n" << fast8x8_b << "\n=\n" << (fast8x8_a * fast8x8_b) << "\n\n";
	std::cout << "Scalar result:\n" << (fast8x8_in_a * fast8x8_in_b) << "\n\n";
	std::cout << "REVERSED: " << fast8x8_a << "\nMUL\n" << fast8x8_b << "\n=\n" << (fast8x8_b * fast8x8_a) << "\n\n";
	std::cout << "REVERSED: " << "Scalar result:\n" << (fast8x8_in_b * fast8x8_in_a) << "\n\n";












	constexpr auto fast4x4_in_a = EmuMath::Matrix<4, 4, float, tests_column_major>
	(
		1, 2, 3, 4,
		9, 10, 11, 12,
		17, 18, 19, 20,
		25, 26, 27, 28
	);
	constexpr auto fast4x4_in_b = fast4x4_in_a.Transpose();

	//auto fast4x4_a = EmuMath::FastMatrix<4, 4, float, tests_column_major>
	//(
	//	EmuSIMD::load<EmuMath::FastMatrix<8, 8, float, tests_column_major>::register_type>(fast4x4_in_a.data<0, 0>()),
	//	EmuSIMD::load<EmuMath::FastMatrix<8, 8, float, tests_column_major>::register_type>(fast4x4_in_a.data<1, 0>()),
	//	EmuSIMD::load<EmuMath::FastMatrix<8, 8, float, tests_column_major>::register_type>(fast4x4_in_a.data<2, 0>()),
	//	EmuSIMD::load<EmuMath::FastMatrix<8, 8, float, tests_column_major>::register_type>(fast4x4_in_a.data<3, 0>())
	//);
	//auto fast4x4_b = EmuMath::FastMatrix<4, 4, float, tests_column_major>
	//(
	//	EmuSIMD::load<EmuMath::FastMatrix<8, 8, float, tests_column_major>::register_type>(fast4x4_in_b.data<0, 0>()),
	//	EmuSIMD::load<EmuMath::FastMatrix<8, 8, float, tests_column_major>::register_type>(fast4x4_in_b.data<1, 0>()),
	//	EmuSIMD::load<EmuMath::FastMatrix<8, 8, float, tests_column_major>::register_type>(fast4x4_in_b.data<2, 0>()),
	//	EmuSIMD::load<EmuMath::FastMatrix<8, 8, float, tests_column_major>::register_type>(fast4x4_in_b.data<3, 0>())
	//);
	auto fast4x4_a = EmuMath::FastMatrix<4, 4, float, tests_column_major>(fast4x4_in_a);
	auto fast4x4_b = EmuMath::FastMatrix<4, 4, float, tests_column_major>(fast4x4_in_b);
	std::cout << fast4x4_a << "\nMUL\n" << fast4x4_b << "\n=\n" << fast4x4_a.Multiply(fast4x4_b) << "\n\n";
	std::cout << "Scalar result:\n" << (fast4x4_in_a * fast4x4_in_b) << "\n\n";
	std::cout << "REVERSED: " << fast4x4_a << "\nMUL\n" << fast4x4_b << "\n=\n" << fast4x4_b.Multiply(fast4x4_a) << "\n\n";
	std::cout << "REVERSED: " << "Scalar result:\n" << (fast4x4_in_b * fast4x4_in_a) << "\n\n";

	std::cout << EmuMath::FastMatrix<4, 4, float, true>(10, 20, 30, 40, 50, 60, 70, 80, 90, 100, 101, 120, 130, 140, 150, 160) << "\n\n";
	std::cout << EmuMath::FastMatrix<4, 4, float, false>(10, 20, 30, 40, 50, 60, 70, 80, 90, 100, 101, 120, 130, 140, 150, 160) << "\n\n";

	EmuMath::Matrix<5, 5, float, false> basic_store_test(1337);
	EmuMath::Helpers::fast_matrix_store(fast4x4_a, basic_store_test);
	std::cout << "STORED SCALAR:\n" << basic_store_test << "\n\nFAST VER:\n" << fast4x4_a << "\n\n";
	float test_out_floats[16] = { -1, -1, -1, -1, -1, -1, -1, -1, -1, -1, -1, -1, -1, -1, -1, -1 };
	std::cout << "Basic float array: ";
	PrintIndexable<16>(test_out_floats);
	std::cout << "\nAfter store: ";
	EmuMath::FastMatrix<3, 3, float, true>(1, 2, 3, 4, 5, 6, 7, 8, 9).Store<true>(test_out_floats);
	PrintIndexable<16>(test_out_floats);
	std::cout << "\n\n";

	std::cout << EmuMath::Helpers::fast_matrix_store
	(
		EmuMath::FastMatrix<4, 4, float, false>(1, 2, 3, 4, 5, 6, 7, 8, 9, 10, 11, 12, 13, 14, 15, 16)
	) << "\n\n";

	auto to_add_fast_a = EmuMath::FastMatrix<4, 4, float, true>(1, 2, 3, 4, 5, 6, 7, 8, 9, 10, 11, 12, 13, 14, 15, 16);
	auto to_add_fast_b = EmuMath::FastMatrix<2, 4, float, true>(10, 20, 30, 40, 50, 60, 70, 80);
	std::cout << to_add_fast_a << "\nPLUS\n" << to_add_fast_b << "\n=\n" << to_add_fast_a.Add(to_add_fast_b) << "\n\n";
	std::cout << to_add_fast_a << "\nSUB\n" << to_add_fast_b << "\n=\n" << to_add_fast_a.Subtract(to_add_fast_b) << "\n\n";
	std::cout << to_add_fast_a << "\nBASIC MUL\n" << to_add_fast_b << "\n=\n" << to_add_fast_a.BasicMultiply(to_add_fast_b) << "\n\n";
	std::cout << to_add_fast_a << "\nBASIC DIV\n" << to_add_fast_b << "\n=\n" << to_add_fast_a.BasicDivide(to_add_fast_b) << "\n\n";
	std::cout << to_add_fast_a << "\nBASIC MOD\n" << to_add_fast_b << "\n=\n" << to_add_fast_a.BasicMod(to_add_fast_b) << "\n\n";
	std::cout << "BASIC FMADD(\n" << to_add_fast_a << ",\n\n" << to_add_fast_b << ",\n\n" << 10 << "\n)=\n" << to_add_fast_a.BasicFmadd(to_add_fast_b, 10) << "\n\n";
	std::cout << "BASIC FMSUB(\n" << to_add_fast_a << ",\n\n" << to_add_fast_b << ",\n\n" << 10 << "\n)=\n" << to_add_fast_a.BasicFmsub(to_add_fast_b, 10) << "\n\n";

	std::cout << "\n\n---\n\n";
	float test_in_floats[20] = { 1, 2, 3, 4, 5, 6, 7, 8, 9, 10, 11, 12, 13, 14, 15, 16, 17, 18, 19, 20 };
	std::cout << (to_add_fast_a *= EmuSIMD::setr<__m128>(10, 20, 30, 40)) << "\n\n";
	std::cout << (to_add_fast_a *= EmuMath::FastVector<4, float>(test_in_floats)) << "\n\n";
	std::cout << (to_add_fast_a *= EmuMath::FastVector<3, float>(test_in_floats)) << "\n\n";
	std::cout << (to_add_fast_a *= 5) << "\n\n";

	auto some_8x8_fast_mat = EmuMath::FastMatrix<8, 8, float, true, 256>
	(
		1, 2, 3, 4, 5, 6, 7, 8,
		9, 10, 11, 12, 13, 14, 15, 16,
		17, 18, 19, 20, 21, 22, 23, 24,
		25, 26, 27, 28, 29, 30, 31, 32,
		33, 34, 35, 36, 37, 38, 39, 40,
		41, 42, 43, 44, 45, 46, 47, 48,
		49, 50, 51, 52, 53, 54, 55, 56,
		57, 58, 59, 60, 61, 62, 63, 64
	);

	std::cout << "\n---\n";
	auto fast_mat_4x4_to_trans = EmuMath::FastMatrix<4, 4, float, true, 128>(1, 2, 3, 4, 5, 6, 7, 8, 9, 10, 11, 12, 13, 14, 15, 16);
	std::cout << fast_mat_4x4_to_trans << "\n\nTRANS:\n" << fast_mat_4x4_to_trans.Transpose() << "\n\n";

	EmuSIMD::append_simd_vector_to_stream<32, true>(std::cout, EmuSIMD::alternating_sign_mask<__m128, 32, false>()) << "\n";
	EmuSIMD::append_simd_vector_to_stream<32, true>(std::cout, EmuSIMD::alternating_sign_mask<__m128, 32, true>()) << "\n";
	EmuSIMD::append_simd_vector_to_stream<32, true>(std::cout, EmuSIMD::alternating_sign_mask_reverse<__m128, 32, false>()) << "\n";
	EmuSIMD::append_simd_vector_to_stream<32, true>(std::cout, EmuSIMD::alternating_sign_mask_reverse<__m128, 32, true>()) << "\n";
	EmuSIMD::append_simd_vector_to_stream<32, true>(std::cout, EmuSIMD::sign_mask<32, __m128, 0, 1, 1, 0>()) << "\n\n";

	float test_out_det = 0.0f;
	constexpr auto some_translation = (
		EmuMath::Helpers::matrix_make_rotation_3d<float, true>(EmuMath::Quaternion<float>::from_euler_constexpr(-30, 45, 90)) *
		EmuMath::Helpers::matrix_make_scale<4, 4, float, true>(25, 13, 9) *
		EmuMath::Helpers::matrix_make_translation<4, 4, float, true>(-17, 6, 28)
	);
	//auto some_fast_translation = EmuMath::FastMatrix<4, 4, float, true>(some_translation);
	auto some_fast_translation = EmuMath::FastMatrix<4, 4, float, true>
	(
		1, 0, 0, 0,
		0, 1, 0, 0,
		0, 0, 1, 0,
		1, 2, 3, 1
	);
	std::cout << some_fast_translation << "\n\n"
		<< EmuMath::Helpers::fast_matrix_inverse(some_fast_translation, test_out_det) << "\n";
	std::cout << "Det: " << test_out_det << "\n\n";

	std::cout << EmuMath::Helpers::fast_matrix_identity<4, 4, float, true>() << "\n\n";
	std::cout << EmuMath::Helpers::fast_matrix_identity<3, 4, float, true>() << "\n\n";
	std::cout << EmuMath::Helpers::fast_matrix_identity<4, 3, float, true>() << "\n\n";
	
	std::cout << some_8x8_fast_mat << "\n\n";
	EmuMath::Helpers::fast_matrix_assign_identity(some_8x8_fast_mat);
	std::cout << some_8x8_fast_mat << "\n\n";
	std::cout << EmuMath::Helpers::fast_matrix_identity<20, 20, std::int16_t, false, 256>() << "\n\n";

	std::cout << EmuMath::Helpers::fast_matrix_make_translation<float, true>(1, 2, 3) << "\n\n";
	std::cout << EmuMath::Helpers::fast_matrix_make_scale<float, true>(1, 2, 3, 4, 5, 6) << "\n\n";

	auto quat_for_fast_test = EmuMath::Quaternion<float>::from_euler(25, -60, 90);
	std::cout << EmuMath::Helpers::fast_matrix_make_rotation_3d<float>(quat_for_fast_test) << "\n\n";
	std::cout << EmuMath::Helpers::matrix_make_rotation_3d<float>(quat_for_fast_test) << "\n\n";



	std::cout << "\n\n---Fast Quaternion Tests---\n";
	std::cout << EmuMath::FastQuaternion<float>() << "\n";
	std::cout << EmuMath::FastQuaternion<float>(1, 2, 3, 4) << "\n";
	std::cout << EmuMath::FastQuaternion<float>(4, 3, 2, 1) << "\n";
	std::cout << EmuMath::FastQuaternion<float>(EmuMath::FastQuaternion<float>(4, 3, 2, 1)) << "\n";
	std::cout << EmuMath::FastQuaternion<float>(EmuMath::FastQuaternion<float>(4, 3, 2, 1).data) << "\n";
	//std::cout << EmuMath::FastQuaternion<double>(EmuSIMD::set1<__m128d, 64>(1337), EmuSIMD::set1<__m128d, 64>(-1337)) << "\n";
	std::cout << EmuMath::FastQuaternion<float>(EmuSIMD::set1<__m128, 64>(1337)) << "\n";

	EmuMath::Quaternion<float> just_a_test_quaternion_to_store_to(-1, -1, -1, -1);
	std::cout << just_a_test_quaternion_to_store_to << "\n";
	EmuMath::FastQuaternion<float, 256>(1, 2, 3, 4).Store(just_a_test_quaternion_to_store_to);
	std::cout << just_a_test_quaternion_to_store_to << "\n";

	constexpr bool r = false;
	constexpr bool n = false;
	constexpr float eulx = -45.0f;
	constexpr float euly = 93.0f;
	constexpr float eulz = 0;
	std::cout << EmuMath::FastQuaternion<float, 256>(EmuMath::Quaternion<float>::from_euler<r, n>(eulx, euly, eulz)) << " (Scalar f32)\n";
	std::cout << EmuMath::Helpers::fast_quaternion_from_euler<EmuMath::FastQuaternion<float>, r, n>(eulx, euly, eulz) << "(SIMD f32)\n";
	std::cout << EmuMath::FastQuaternion<double, 256>(EmuMath::Quaternion<double>::from_euler<r, n>(eulx, euly, eulz)) << " (Scalar f64)\n";
	std::cout << EmuMath::Helpers::fast_quaternion_from_euler<EmuMath::FastQuaternion<double, 256>, r, n>(eulx, euly, eulz) << "(SIMD f64)\n";
	std::cout << EmuMath::FastQuaternion<double, 128>(EmuMath::Quaternion<double>::from_euler<r, n>(eulx, euly, eulz)) << " (Scalar f64, 128)\n";
	std::cout << EmuMath::Helpers::fast_quaternion_from_euler<EmuMath::FastQuaternion<double, 128>, r, n>(eulx, euly, eulz) << "(SIMD f64, 128)\n";

	std::cout << "\n\n";
	auto some_m256d = EmuSIMD::setr<__m256d>(10, 20, 30, 40);
	auto some_other_m256d = EmuSIMD::setr<__m256d>(50, 60, 70, 80);
	EmuSIMD::append_simd_vector_to_stream(std::cout, some_m256d) << "\n";
	EmuSIMD::append_simd_vector_to_stream(std::cout, EmuSIMD::shuffle_full_width<0, 1, 2, 3>(some_m256d)) << "\n";
	EmuSIMD::append_simd_vector_to_stream(std::cout, EmuSIMD::shuffle_full_width<3, 2, 1, 0>(some_m256d)) << "\n";
	EmuSIMD::append_simd_vector_to_stream(std::cout, EmuSIMD::shuffle_full_width<2, 3, 1, 3>(some_m256d)) << "\n";

	EmuSIMD::append_simd_vector_to_stream(std::cout, EmuSIMD::shuffle_full_width<0, 1, 2, 3>(some_m256d, some_other_m256d)) << "\n";
	EmuSIMD::append_simd_vector_to_stream(std::cout, EmuSIMD::shuffle_full_width<3, 2, 1, 0>(some_m256d, some_other_m256d)) << "\n";
	EmuSIMD::append_simd_vector_to_stream(std::cout, EmuSIMD::shuffle_full_width<2, 3, 1, 3>(some_m256d, some_other_m256d)) << "\n";

	std::cout << "\nScalar result: " << EmuMath::Quaternion<float>::from_euler<false>(eulx, euly, eulz);
	std::cout << "\n\nSame conversion w/different args tests @FastQuaternion, f32\n";
	std::cout << "Scalars: " << EmuMath::FastQuaternion<float, 128>::from_euler<false>(eulx, euly, eulz) << "\n";
	std::cout << "Scalar Vector: " << EmuMath::FastQuaternion<float, 128>::from_euler<false>(EmuMath::Vector<3, float>(eulx, euly, eulz)) << "\n";
	std::cout << "Fast Vector: " << EmuMath::FastQuaternion<float, 128>::from_euler<false>(EmuMath::FastVector<3, float>(eulx, euly, eulz)) << "\n";
	std::cout << "SIMD: " << EmuMath::FastQuaternion<float, 128>::from_euler<false>(EmuSIMD::setr<__m128>(eulx, euly, eulz, 0)) << "\n";
	std::cout << "SIMD Arr: " 
		<< EmuMath::FastQuaternion<float, 128>::from_euler<false>(std::array<__m128, 2>({ EmuSIMD::setr<__m128>(eulx, euly, eulz, 0), __m128() }))
		<< "\n";

	std::cout << "\n\nSame conversion w/different args tests @FastQuaternion, f64\n";
	std::cout << "Scalars: " << EmuMath::FastQuaternion<double, 128>::from_euler<false>(eulx, euly, eulz) << "\n";
	std::cout << "Scalar Vector: " << EmuMath::FastQuaternion<double, 128>::from_euler<false>(EmuMath::Vector<3, double>(eulx, euly, eulz)) << "\n";
	std::cout << "Fast Vector: " << EmuMath::FastQuaternion<double, 128>::from_euler<false>(EmuMath::FastVector<3, double>(eulx, euly, eulz)) << "\n";
	std::cout << "SIMD: Not allowed with 128-bit f64\n";
	std::cout << "SIMD Arr: " 
		<< EmuMath::FastQuaternion<double, 128>::from_euler<false>(std::array<__m128d, 2>({ EmuSIMD::setr<__m128d>(eulx, euly), EmuSIMD::setr<__m128d>(eulz, 0) }))
		<< "\n";


	std::cout << "\n\nFastQuat -> Euler (Scalar)\n";
	std::cout << "Basic scalar (rads): " << EmuMath::Quaternion<float>::from_euler<false>(eulx, euly, eulz).ToEuler<true>() << "\n";
	std::cout << "Basic scalar (degs): " << EmuMath::Quaternion<float>::from_euler<false>(eulx, euly, eulz).ToEuler<false>() << "\n";
	std::cout << EmuMath::FastQuaternion<float>::from_euler<false>(eulx, euly, eulz).ToEulerScalar() << "\n";
	std::cout << EmuMath::FastQuaternion<float>::from_euler<false>(eulx, euly, eulz).ToEulerScalar<false>() << "\n";
	std::cout << EmuMath::FastQuaternion<float>::from_euler<false>(eulx, euly, eulz).ToEulerScalar<true, void, 20>() << "\n";
	std::cout << EmuMath::FastQuaternion<float>::from_euler<false>(eulx, euly, eulz).ToEulerScalar<true, float, 20>() << "\n";
	std::cout << EmuMath::FastQuaternion<float>::from_euler<false>(eulx, euly, eulz).ToEulerScalar<true, int>() << "\n";

	std::cout << "\n\nFastQuat -> Euler (Fast)\n";
	std::cout << EmuMath::FastQuaternion<float>::from_euler<false>(eulx, euly, eulz).ToEuler() << "\n";
	std::cout << EmuMath::FastQuaternion<float>::from_euler<false>(eulx, euly, eulz).ToEuler<false>() << "\n";
	std::cout << EmuMath::FastQuaternion<float>::from_euler<false>(eulx, euly, eulz).ToEuler<true, 20>() << "\n";
	std::cout << EmuMath::FastQuaternion<float>::from_euler<false>(eulx, euly, eulz).ToEuler<true, 20>() << "\n";
	std::cout << EmuMath::FastQuaternion<float>::from_euler<false>(eulx, euly, eulz).ToEuler<true>() << "\n";

	std::cout << "\n\nFastQuat * FastQuat\n";
	constexpr auto zero_rot_quat_from_euler = EmuMath::Quaternion<float>::from_euler_constexpr<false>(0, 0, 0);
	constexpr auto lhs_quat_test = EmuMath::Quaternion<float>::from_euler_constexpr<false>(eulx, euly, eulz);
	constexpr auto rhs_quat_test = EmuMath::Quaternion<float>::from_euler_constexpr<false>(eulz, euly, eulx);
	constexpr auto lhs_mul_rhs_quat_test = lhs_quat_test * rhs_quat_test;
	auto lhs_quat_runtime = lhs_quat_test;
	auto lhs_quat_fast_runtime_a = EmuMath::FastQuaternion<float>(lhs_quat_test);
	auto lhs_quat_fast_runtime_b = EmuMath::FastQuaternion<double, 128>(lhs_quat_test);
	auto lhs_quat_fast_runtime_c = EmuMath::FastQuaternion<double, 256>(lhs_quat_test);
	std::cout << "Expected: " << lhs_mul_rhs_quat_test << "\n";
	std::cout << "Fast Res: " << (EmuMath::FastQuaternion<float>(lhs_quat_test) * EmuMath::FastQuaternion<float>(rhs_quat_test)) << "\n";
	std::cout << "Fast Res: " << (EmuMath::FastQuaternion<double, 256>(lhs_quat_test) * EmuMath::FastQuaternion<double, 256>(rhs_quat_test)) << "\n";
	std::cout << "Fast Res: " << (EmuMath::FastQuaternion<double, 128>(lhs_quat_test) * EmuMath::FastQuaternion<double, 128>(rhs_quat_test)) << "\n";
	std::cout << "---\nExpected: " << (lhs_quat_test * 10.5f) << "\n";
	std::cout << "Fast Res: " << (EmuMath::FastQuaternion<float>(lhs_quat_test) * 10.5f) << "\n";
	std::cout << "Fast Res: " << (EmuMath::FastQuaternion<double, 256>(lhs_quat_test) * 10.5f) << "\n";
	std::cout << "Fast Res: " << (EmuMath::FastQuaternion<double, 128>(lhs_quat_test) * 10.5f) << "\n";
	std::cout << "---\nExpected: " << (lhs_quat_test / 10.5f) << "\n";
	std::cout << "Fast Res: " << (EmuMath::FastQuaternion<float>(lhs_quat_test) / 10.5f) << "\n";
	std::cout << "Fast Res: " << (EmuMath::FastQuaternion<double, 256>(lhs_quat_test) / 10.5f) << "\n";
	std::cout << "Fast Res: " << (EmuMath::FastQuaternion<double, 128>(lhs_quat_test) / 10.5f) << "\n";
	std::cout << "---\nExpected: " << (lhs_quat_test + rhs_quat_test) << "\n";
	std::cout << "Fast Res: " << (EmuMath::FastQuaternion<float>(lhs_quat_test) + EmuMath::FastQuaternion<float>(rhs_quat_test)) << "\n";
	std::cout << "Fast Res: " << (EmuMath::FastQuaternion<double, 256>(lhs_quat_test) + EmuMath::FastQuaternion<double, 256>(rhs_quat_test)) << "\n";
	std::cout << "Fast Res: " << (EmuMath::FastQuaternion<double, 128>(lhs_quat_test) + EmuMath::FastQuaternion<double, 128>(rhs_quat_test)) << "\n";
	std::cout << "---\nExpected: " << (lhs_quat_test - rhs_quat_test) << "\n";
	std::cout << "Fast Res: " << (EmuMath::FastQuaternion<float>(lhs_quat_test) - EmuMath::FastQuaternion<float>(rhs_quat_test)) << "\n";
	std::cout << "Fast Res: " << (EmuMath::FastQuaternion<double, 256>(lhs_quat_test) - EmuMath::FastQuaternion<double, 256>(rhs_quat_test)) << "\n";
	std::cout << "Fast Res: " << (EmuMath::FastQuaternion<double, 128>(lhs_quat_test) - EmuMath::FastQuaternion<double, 128>(rhs_quat_test)) << "\n";
	std::cout << "---\nExpected: [\n\t" << (lhs_quat_runtime *= rhs_quat_test) << "\n";
	std::cout << "\t" << (lhs_quat_runtime *= 10.5f) << "\n";
	std::cout << "\t" << (lhs_quat_runtime /= 5.0f) << "\n";
	std::cout << "\t" << (lhs_quat_runtime += lhs_quat_test) << "\n";
	std::cout << "\t" << (lhs_quat_runtime -= rhs_quat_test) << "\n]\n";
	std::cout << "---\nFast Res: [\n\t" << (lhs_quat_fast_runtime_a *= decltype(lhs_quat_fast_runtime_a)(rhs_quat_test)) << "\n";
	std::cout << "\t" << (lhs_quat_fast_runtime_a *= 10.5f) << "\n";
	std::cout << "\t" << (lhs_quat_fast_runtime_a /= 5.0f) << "\n";
	std::cout << "\t" << (lhs_quat_fast_runtime_a += decltype(lhs_quat_fast_runtime_a)(lhs_quat_test)) << "\n";
	std::cout << "\t" << (lhs_quat_fast_runtime_a -= decltype(lhs_quat_fast_runtime_a)(rhs_quat_test)) << "\n]\n";
	std::cout << "---\nFast Res: [\n\t" << (lhs_quat_fast_runtime_b *= decltype(lhs_quat_fast_runtime_b)(rhs_quat_test)) << "\n";
	std::cout << "\t" << (lhs_quat_fast_runtime_b *= 10.5f) << "\n";
	std::cout << "\t" << (lhs_quat_fast_runtime_b /= 5.0f) << "\n";
	std::cout << "\t" << (lhs_quat_fast_runtime_b += decltype(lhs_quat_fast_runtime_b)(lhs_quat_test)) << "\n";
	std::cout << "\t" << (lhs_quat_fast_runtime_b -= decltype(lhs_quat_fast_runtime_b)(rhs_quat_test)) << "\n]\n";
	std::cout << "---\nFast Res: [\n\t" << (lhs_quat_fast_runtime_c *= decltype(lhs_quat_fast_runtime_c)(rhs_quat_test)) << "\n";
	std::cout << "\t" << (lhs_quat_fast_runtime_c *= 10.5f) << "\n";
	std::cout << "\t" << (lhs_quat_fast_runtime_c /= 5.0f) << "\n";
	std::cout << "\t" << (lhs_quat_fast_runtime_c += decltype(lhs_quat_fast_runtime_c)(lhs_quat_test)) << "\n";
	std::cout << "\t" << (lhs_quat_fast_runtime_c -= decltype(lhs_quat_fast_runtime_c)(rhs_quat_test)) << "\n]\n";

	std::cout << "\n\n\n---CMP TESTS---\n";
	std::cout << (EmuMath::FastQuaternion<float>(1, 2, 3, 4) == EmuMath::FastQuaternion<float>(1, 2, 3, 4)) << "\n";
	std::cout << (EmuMath::FastQuaternion<float>(1, 2, 3, 4) != EmuMath::FastQuaternion<float>(1, 2, 3, 4)) << "\n";
	std::cout << EmuMath::FastQuaternion<float>(1, 2, 3, 4).CmpNear(EmuMath::FastQuaternion<float>(1, 2, 3, 4)) << "\n";
	std::cout << (EmuMath::FastQuaternion<double>(1, 2, 3, 4) == EmuMath::FastQuaternion<double>(1, 2, 3, 4)) << "\n";
	std::cout << (EmuMath::FastQuaternion<double>(1, 2, 3, 4) != EmuMath::FastQuaternion<double>(1, 2, 3, 4)) << "\n";
	std::cout << EmuMath::FastQuaternion<double>(1, 2, 3, 4).CmpNear(EmuMath::FastQuaternion<double>(1, 2, 3, 4)) << "\n";
	auto cmptesta = EmuMath::FastQuaternion<float, 256>(EmuSIMD::setr<__m256>(1, 2, 3, 4, 5, 6, 7, 8));
	auto cmptestb = EmuMath::FastQuaternion<float, 256>(EmuSIMD::setr<__m256>(1, 2, 3, 4, 9, 10, 11, 12));
	std::cout << (cmptesta == cmptestb) << "\n";
	std::cout << (cmptesta != cmptestb) << "\n";
	std::cout << cmptesta.CmpNear(cmptestb) << "\n";
	std::cout << "---\n";
	std::cout << (EmuMath::FastQuaternion<float>(1, 2, 3, 4) == EmuMath::FastQuaternion<float>(1, 2, 3, 217)) << "\n";
	std::cout << (EmuMath::FastQuaternion<float>(1, 2, 3, 4) != EmuMath::FastQuaternion<float>(1, 2, 3, 217)) << "\n";
	std::cout << EmuMath::FastQuaternion<float>(1, 2, 3, 4).CmpNear(EmuMath::FastQuaternion<float>(1, 2, 3, 217)) << "\n";
	std::cout << (EmuMath::FastQuaternion<double>(1, 2, 3, 4) == EmuMath::FastQuaternion<double>(1, 2, 3, 217)) << "\n";
	std::cout << (EmuMath::FastQuaternion<double>(1, 2, 3, 4) != EmuMath::FastQuaternion<double>(1, 2, 3, 217)) << "\n";
	std::cout << EmuMath::FastQuaternion<double>(1, 2, 3, 4).CmpNear(EmuMath::FastQuaternion<double>(1, 2, 3, 217)) << "\n";
	auto cmptestc = EmuMath::FastQuaternion<float, 256>(EmuSIMD::setr<__m256>(1, 2, 3, 4, 5, 6, 7, 8));
	auto cmptestd = EmuMath::FastQuaternion<float, 256>(EmuSIMD::setr<__m256>(1, 2, 3, 217, 9, 10, 11, 12));
	std::cout << (cmptestc == cmptestd) << "\n";
	std::cout << (cmptestc != cmptestd) << "\n";
	std::cout << cmptestc.CmpNear(cmptestd) << "\n";

	universal_pause();

	/*
	{
		// ##### SCALAR vs SIMD NOISE #####
		constexpr EmuMath::NoiseType test_noise_type_flag = EmuMath::NoiseType::PERLIN; 
		constexpr std::size_t test_noise_dimensions = 3;
		constexpr auto z_depth = 1;
		constexpr auto sample_count_1080p = EmuMath::make_vector<std::size_t>(1920, 1080, z_depth);	// Small (file size)
		constexpr auto sample_count_4k = EmuMath::make_vector<std::size_t>(3840, 2160, z_depth);	// Average
		constexpr auto sample_count_8k = EmuMath::make_vector<std::size_t>(7680, 4320, z_depth);	// Large
		constexpr auto sample_count_16k = EmuMath::make_vector<std::size_t>(15360, 8640, z_depth);	// Quite hefty
		constexpr auto sample_count_32k = EmuMath::make_vector<std::size_t>(30720, 17280, z_depth); // Extremely large, be wary
		constexpr auto sample_count = sample_count_4k;
		constexpr auto scaled_step = EmuMath::Vector<test_noise_dimensions, float>(1.0f) / sample_count;
		constexpr auto custom_step = EmuMath::Vector<test_noise_dimensions, float>(1.0f / 1024.0f);
		constexpr float used_freq = 3.0f;
		constexpr bool use_fractal = true;
		using scalar_test_noise_processor = EmuMath::Functors::noise_sample_processor_perlin_normalise<test_noise_dimensions>;
		using fast_test_noise_processor = EmuMath::Functors::fast_noise_sample_processor_perlin_normalise<test_noise_dimensions>;
	
		constexpr std::size_t num_iterations = 1;
		std::vector<EmuMath::NoiseTable<test_noise_dimensions, float>> noise_;
		std::vector<EmuMath::FastNoiseTable<test_noise_dimensions, 0>> fast_noise_;
		noise_.resize(num_iterations, decltype(noise_)::value_type());
		fast_noise_.resize(num_iterations, decltype(fast_noise_)::value_type());
	
		constexpr std::size_t noise_num_perms = 4096;
		constexpr EmuMath::Info::NoisePermutationShuffleMode noise_perm_shuffle_mode = EmuMath::Info::NoisePermutationShuffleMode::SEED_32;
		constexpr bool noise_perm_bool_input = true;
		constexpr EmuMath::Info::NoisePermutationInfo::seed_32_type noise_perm_seed_32 = 1337;
		constexpr EmuMath::Info::NoisePermutationInfo::seed_64_type noise_perm_seed_64 = 1337;
	
		universal_pause();;
		for (std::size_t i = 0; i < num_iterations; ++i)
		{
			std::cout << "\nNOISE BATCH " << i << "\n";
			timer_.Restart();
			noise_[i].GenerateNoise<test_noise_type_flag, scalar_test_noise_processor>
			(
				decltype(noise_)::value_type::MakeOptions
				(
					sample_count,
					EmuMath::Vector<test_noise_dimensions, float>(0.0f),
					custom_step,
					used_freq,
					true,
					use_fractal,
					EmuMath::Info::NoisePermutationInfo(noise_num_perms, noise_perm_shuffle_mode, noise_perm_bool_input, noise_perm_seed_32, noise_perm_seed_64),
					EmuMath::Info::FractalNoiseInfo<float>(6, 2.0f, 0.5f)
				)
			);
			timer_.Pause();
			std::cout << "FINISHED SCALAR NOISE IN: " << timer_.GetMilli() << "ms\n";
	
	
			timer_.Restart();
			fast_noise_[i].GenerateNoise<test_noise_type_flag, fast_test_noise_processor>
			(
				decltype(fast_noise_)::value_type::make_options
				(
					sample_count,
					EmuMath::Vector<test_noise_dimensions, float>(0.0f),
					custom_step,
					used_freq,
					true,
					use_fractal,
					EmuMath::Info::NoisePermutationInfo(noise_num_perms, noise_perm_shuffle_mode, noise_perm_bool_input, noise_perm_seed_32, noise_perm_seed_64),
					EmuMath::Info::FractalNoiseInfo<float>(6, 2.0f, 0.5f)
				)
			);
			timer_.Pause();
			std::cout << "FINISHED FAST NOISE IN: " << timer_.GetMilli() << "ms\n";
		}
	
		EmuMath::Gradient<float> gradient_colours_;
		gradient_colours_.AddClampedColourAnchor(0.0f, EmuMath::Colours::Blue());
		gradient_colours_.AddClampedColourAnchor(0.35f, EmuMath::Colours::Blue());
		gradient_colours_.AddClampedColourAnchor(0.45f, EmuMath::Colours::White());
		gradient_colours_.AddClampedColourAnchor(0.5f, EmuMath::Colours::Black());
		gradient_colours_.AddClampedColourAnchor(0.65f, EmuMath::Colours::Yellow());
		gradient_colours_.AddClampedColourAnchor(0.85f, EmuMath::Colours::Green());
		gradient_colours_.AddClampedColourAnchor(1.0f, EmuMath::Colours::Red());
	
		EmuMath::Gradient<std::uint8_t> gradient_grayscale_;
		gradient_colours_.AddClampedColourAnchor(0.0f, EmuMath::Colours::Black<std::uint8_t>());
		gradient_colours_.AddClampedColourAnchor(1.0f, EmuMath::Colours::White<std::uint8_t>());
	
		auto& noise_gradient_ = gradient_colours_;
	
		WriteNoiseTableToPPM(noise_, noise_gradient_, "test_noise_scalar");
		WriteNoiseTableToPPM(fast_noise_, noise_gradient_, "test_noise_simd");
	}
#pragma endregion
	//*/

	/*
	// Some tests to see disassembly
	EmuMath::FastVector<4, float> veca((rand() % 100) * 0.33f, (rand() % 100) * 0.33f, (rand() % 100) * 0.33f, (rand() % 100) * 0.33f);
	EmuMath::FastVector<4, float> vecb((rand() % 100) * 0.33f, (rand() % 100) * 0.33f, (rand() % 100) * 0.33f, (rand() % 100) * 0.33f);
	auto result = veca + vecb;
	std::cout << veca << " + " << vecb << " = " << result << "\n";
	// */

#pragma region TEST_HARNESS_EXECUTION
	universal_pause();;
	EmuCore::TestingHelpers::PerformTests();
#pragma endregion
	//std::cout << result.Add(rand()) << " :)";
	return 0;
}<|MERGE_RESOLUTION|>--- conflicted
+++ resolved
@@ -178,11 +178,7 @@
 				{
 					for (std::size_t x = 0; x < resolution_.at<0>(); ++x)
 					{
-<<<<<<< HEAD
 						EmuMath::ColourRGB<std::uint8_t> colour_byte_ = gradient_.template GetColour<std::uint8_t>(noise_table_.template at(x, y, z));
-=======
-						EmuMath::ColourRGB<std::uint8_t> colour_byte_ = gradient_.GetColour<std::uint8_t>(noise_table_.template at(x, y, z));
->>>>>>> f30e7abf
 						out_ppm_ << (char)colour_byte_.R() << (char)colour_byte_.G() << (char)colour_byte_.B();
 					}
 				}
@@ -205,11 +201,7 @@
 			{
 				for (std::size_t x = 0; x < resolution_.at<0>(); ++x)
 				{
-<<<<<<< HEAD
 					EmuMath::ColourRGB<std::uint8_t> colour_byte_ = gradient_.template GetColour<std::uint8_t>(noise_table_.template at(x, y));
-=======
-					EmuMath::ColourRGB<std::uint8_t> colour_byte_ = gradient_.GetColour<std::uint8_t>(noise_table_.template at(x, y));
->>>>>>> f30e7abf
 					out_ppm_ << (char)colour_byte_.R() << (char)colour_byte_.G() << (char)colour_byte_.B();
 				}
 			}
@@ -218,7 +210,7 @@
 		}
 		else
 		{
-			EmuMath::Vector<2, std::size_t> resolution_(noise_table_vector_[0].size<0>(), noise_table_vector_.size());
+			EmuMath::Vector<2, std::size_t> resolution_(noise_table_vector_[0].template size<0>(), noise_table_vector_.size());
 			std::cout << "\nOutputting 1D noise image layer from full vector...\n";
 
 			std::ostringstream name_;
@@ -231,11 +223,7 @@
 				auto& noise_table_ = noise_table_vector_[y];
 				for (std::size_t x = 0; x < resolution_.at<0>(); ++x)
 				{
-<<<<<<< HEAD
 					EmuMath::ColourRGB<std::uint8_t> colour_byte_ = gradient_.template GetColour<std::uint8_t>(noise_table_.template at(x));
-=======
-					EmuMath::ColourRGB<std::uint8_t> colour_byte_ = gradient_.GetColour<std::uint8_t>(noise_table_.template at(x));
->>>>>>> f30e7abf
 					out_ppm_ << (char)colour_byte_.R() << (char)colour_byte_.G() << (char)colour_byte_.B();
 				}
 			}
